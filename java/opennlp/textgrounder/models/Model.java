///////////////////////////////////////////////////////////////////////////////
//  Copyright (C) 2010 Taesun Moon, The University of Texas at Austin
//
//  Licensed under the Apache License, Version 2.0 (the "License");
//  you may not use this file except in compliance with the License.
//  You may obtain a copy of the License at
//
//      http://www.apache.org/licenses/LICENSE-2.0
//
//  Unless required by applicable law or agreed to in writing, software
//  distributed under the License is distributed on an "AS IS" BASIS,
//  WITHOUT WARRANTIES OR CONDITIONS OF ANY KIND, either express or implied.
//  See the License for the specific language governing permissions and
//  limitations under the License.
///////////////////////////////////////////////////////////////////////////////
package opennlp.textgrounder.models;

import java.io.IOException;
import opennlp.textgrounder.textstructs.TokenArrayBuffer;
import opennlp.textgrounder.textstructs.TextProcessor;
import java.io.BufferedWriter;
import java.io.File;
import java.io.FileWriter;

import java.util.ArrayList;
import java.util.Hashtable;
import java.util.List;

import opennlp.textgrounder.gazetteers.*;
import opennlp.textgrounder.geo.*;
import opennlp.textgrounder.textstructs.*;
import opennlp.textgrounder.models.callbacks.*;
import opennlp.textgrounder.ners.*;
import opennlp.textgrounder.topostructs.*;
import opennlp.textgrounder.util.KMLUtil;

/**
 * Base abstract class for all training models. Defines some methods for
 * interfacing with gazetteers. Declares some fields that deal with regions
 * and placenames.
 * 
 * @author 
 */
public abstract class Model {

    // Minimum number of pixels the (small) square region (NOT our Region) represented by each city must occupy on the screen for its label to appear:
    public final static int MIN_LOD_PIXELS = 16;
    /**
     * Number of paragraphs to consider as one document.
     */
    protected int paragraphsAsDocs;
    /**
     * Dimensions of regionArray.
     */
    protected int regionArrayWidth, regionArrayHeight;
    /**
     * Array of locations that have been identified in training data
     */
    protected List<Location> locations;
    /**
     * Training data
     */
    protected String inputPath;
    /**
     * Name of kml file (i.e. Google Earth format xml) to generate output to
     */
    protected String kmlOutputFilename;
    /**
     * Height of bars for Google Earth KML output
     */
    protected int barScale = 50000;
    /**
     * Gazetteer that holds geographic information
     */
    protected Gazetteer gazetteer;
    /**
     * Array of array of toponym indices by document. This includes only the
     * toponyms and none of the non-toponyms.
     */
    protected TextProcessor textProcessor;
    /**
     * Quick lookup table for gazetteer info based on toponym
     */
    protected Hashtable<String, List<Location>> gazCache;
    /**
     * Size of regions on cartesian reduction of globe. Globe is defined to be
     * 360 degrees longitude and 180 degrees latitude
     */
    protected double degreesPerRegion;
    /**
     * Array of regions defined by dividing globe dimensions by degreesPerRegion.
     */
    protected Region[][] regionArray;
    /**
     * Number of regions which have been activated in regionArray
     */
    protected int activeRegions;
    /**
     * Collection of training data
     */
    protected Lexicon lexicon;
    /**
     * Flag that tells system to ignore the input file(s) and instead run on every locality in the gazetteer
     */
<<<<<<< HEAD

    /**
     * Evaluation directory; null if no evaluation is to be done.
     */
    protected String evalDir = null;

=======
>>>>>>> 8963a2f9
    protected File inputFile;
    protected boolean runWholeGazetteer = false;
    protected int windowSize;
    protected TokenArrayBuffer tokenArrayBuffer;
    //protected int indexInTAB = 0;

    public Model() {
    }

    public Model(Gazetteer gaz, int bscale, int paragraphsAsDocs) {
        barScale = bscale;
        gazetteer = gaz;
        lexicon = new Lexicon();
    }

    public Model(CommandLineOptions options) throws Exception {

<<<<<<< HEAD
	runWholeGazetteer = options.getRunWholeGazetteer();
	evalDir = options.getEvalDir();
=======
        runWholeGazetteer = options.getRunWholeGazetteer();
>>>>>>> 8963a2f9

        if (!runWholeGazetteer && evalDir == null) {
            inputPath = options.getTrainInputPath();
            if (inputPath == null) {
                System.out.println("Error: You must specify an input filename with the -i flag.");
                System.exit(0);
            }
            inputFile = new File(inputPath);
        } else if (runWholeGazetteer) {
            inputPath = null;
            inputFile = null;
        } else if (evalDir != null) {
	    //System.out.println(evalDir);
	    //System.exit(0);
	    inputPath = evalDir;
	    inputFile = new File(inputPath);
	    assert(inputFile.isDirectory());
	    //System.exit(0);
	}

        String gazTypeArg = options.getGazetteType().toLowerCase();
        if (gazTypeArg.startsWith("c")) {
            gazetteer = new CensusGazetteer();
        } else if (gazTypeArg.startsWith("n")) {
            gazetteer = new NGAGazetteer();
        } else if (gazTypeArg.startsWith("u")) {
            gazetteer = new USGSGazetteer();
        } else if (gazTypeArg.startsWith("w")) {
            gazetteer = new WGGazetteer();
        } else if (gazTypeArg.startsWith("t")) {
            gazetteer = new TRGazetteer();
        } else {
            System.err.println("Error: unrecognized gazetteer type: " + gazTypeArg);
            System.err.println("Please enter w, c, u, g, or t.");
            System.exit(0);
            //myGaz = new WGGazetteer();
        }

        kmlOutputFilename = options.getKMLOutputFilename();
        degreesPerRegion = options.getDegreesPerRegion();

        if (!runWholeGazetteer) {
            gazCache = new Hashtable<String, List<Location>>();
            paragraphsAsDocs = options.getParagraphsAsDocs();
            lexicon = new Lexicon();

	    if(evalDir == null)
		textProcessor = new TextProcessor(lexicon, paragraphsAsDocs);
	    else
		textProcessor = new TextProcessor(lexicon, paragraphsAsDocs, true);
        }

        barScale = options.getBarScale();

        windowSize = options.getWindowSize();
    }

    public void initializeRegionArray() {
        activeRegions = 0;

        regionArrayWidth = 360 / (int) degreesPerRegion;
        regionArrayHeight = 180 / (int) degreesPerRegion;

        regionArray = new Region[regionArrayWidth][regionArrayHeight];
        for (int w = 0; w < regionArrayWidth; w++) {
            for (int h = 0; h < regionArrayHeight; h++) {
                regionArray[w][h] = null;
            }
        }
    }

    public void printRegionArray() {
        System.out.println();

        for (int h = 0; h < regionArrayHeight; h++) {
            for (int w = 0; w < regionArrayWidth; w++) {
                if (regionArray[w][h] == null) {
                    System.out.print("0");
                } else {
                    System.out.print("1");
                }
            }
            System.out.println();
        }

        System.out.println(activeRegions + " active regions for this document out of a possible "
              + (regionArrayHeight * regionArrayWidth) + " (region size = "
              + degreesPerRegion + " x " + degreesPerRegion + " degrees).");
    }

    public void activateRegionsForWholeGaz() throws Exception {
        System.out.println("Running whole gazetteer through system...");

        //locations = new ArrayList<Location>();
        locations = gazetteer.getAllLocalities();
        addLocationsToRegionArray(locations);
        //locations = null; //////////////// uncomment this to get a null pointer but much faster termination
        //                                   if you only want to know the number of active regions :)
    }

    /**
     * Remove punctuation from first and last characters of a string
     *
     * @param aString String to strip
     * @return Input stripped of punctuation
     */
    protected String stripPunc(String aString) {
        while (aString.length() > 0 && !Character.isLetterOrDigit(aString.charAt(0))) {
            aString = aString.substring(1);
        }
        while (aString.length() > 0 && !Character.isLetterOrDigit(aString.charAt(aString.length() - 1))) {
            aString = aString.substring(0, aString.length() - 1);
        }
        return aString;
    }

    /**
     * Add locations to the 2D regionArray. To be used by classes that
     * do not use a RegionMapperCallback.
     *
     * @param locs list of locations.
     */
    protected void addLocationsToRegionArray(List<Location> locs) {
        addLocationsToRegionArray(locs, new NullRegionMapperCallback());
    }

    /**
     * Add locations to 2D regionArray. To be used by classes and methods that
     * use a RegionMapperCallback
     *
     * @param locs list of locations
     * @param regionMapper callback class for handling mappings of locations
     * and regions
     */
    protected void addLocationsToRegionArray(List<Location> locs,
          RegionMapperCallback regionMapper) {
        for (Location loc : locs) {
            /*if(loc.coord.latitude < -180.0 || loc.coord.longitude > 180.0
            || loc.coord.longitude < -90.0 || loc.coord.longitude > 900) {
            // switched?
            }*/
            int curX = (int) (loc.coord.latitude + 180) / (int) degreesPerRegion;
            int curY = (int) (loc.coord.longitude + 90) / (int) degreesPerRegion;
            //System.out.println(loc.coord.latitude + ", " + loc.coord.longitude + " goes to");
            //System.out.println(curX + " " + curY);
            if (curX < 0 || curY < 0) {
                if (curX < 0) {
                    curX = 0;
                }
                if (curY < 0) {
                    curY = 0;
                }
                System.err.println("Warning: " + loc.name + " had invalid coordinates (" + loc.coord + "); mapping it to [" + curX + "][" + curY + "]");
            }
            if (regionArray[curX][curY] == null) {
                double minLon = loc.coord.longitude - loc.coord.longitude % degreesPerRegion;
                double maxLon = minLon + degreesPerRegion;
                double minLat = loc.coord.latitude - loc.coord.latitude % degreesPerRegion;
                double maxLat = minLat + degreesPerRegion;
                regionArray[curX][curY] = new Region(minLon, maxLon, minLat, maxLat);
                activeRegions++;
            }
            regionMapper.addToPlace(loc, regionArray[curX][curY]);
        }
    }

    public void writeXMLFile(String inputFilename) throws Exception {
        writeXMLFile(inputFilename, kmlOutputFilename, locations);
    }

    public void processPath() throws Exception {
        tokenArrayBuffer = new TokenArrayBuffer(lexicon);
        processPath(inputFile, textProcessor, tokenArrayBuffer, new NullStopwordList());
        tokenArrayBuffer.convertToPrimitiveArrays();
    }

    public void processPath(File myPath, TextProcessor textProcessor,
<<<<<<< HEAD
          TokenArrayBuffer tokenArrayBuffer, StopwordList stopwordList) throws IOException {
	if (myPath.isDirectory()) {
	    for (String pathname : myPath.list()) {
		processPath(new File(myPath.getCanonicalPath() + File.separator + pathname), textProcessor, tokenArrayBuffer, stopwordList);
	    }
	} else {
	    if(evalDir == null) {
		textProcessor.addToponymsFromFile(myPath.getCanonicalPath(), tokenArrayBuffer, stopwordList);
	    }
	    else {
		textProcessor.addToponymsFromGoldFile(myPath.getCanonicalPath(), tokenArrayBuffer, stopwordList);
	    }
	}
=======
          TokenArrayBuffer tokenArrayBuffer, StopwordList stopwordList) throws
          IOException {
        if (myPath.isDirectory()) {
            for (String pathname : myPath.list()) {
                processPath(new File(myPath.getCanonicalPath() + File.separator + pathname), textProcessor, tokenArrayBuffer, stopwordList);
            }
        } else {
            textProcessor.addToponymsFromFile(myPath.getCanonicalPath(), tokenArrayBuffer, stopwordList);
        }
>>>>>>> 8963a2f9
    }

    /**
     * Output tagged and disambiguated placenames to Google Earth kml file.
     * 
     * @throws Exception
     */
    public void writeXMLFile() throws Exception {
        if (!runWholeGazetteer) {
            writeXMLFile(inputPath, kmlOutputFilename, locations);
        } else {
            writeXMLFile("WHOLE_GAZETTEER", kmlOutputFilename, locations);
        }
    }

    /**
     * Output tagged and disambiguated placenames to Google Earth kml file.
     *
     * @param inputPath
     * @param kmlOutputFilename
     * @param locations
     * @throws Exception
     */
    public void writeXMLFile(String inputFilename, String outputFilename,
          List<Location> locations) throws Exception {

        BufferedWriter out = new BufferedWriter(new FileWriter(outputFilename));
        int dotKmlIndex = outputFilename.lastIndexOf(".kml");
        String contextFilename = outputFilename.substring(0, dotKmlIndex) + "-context.kml";
        BufferedWriter contextOut = new BufferedWriter(new FileWriter(contextFilename));

        out.write(KMLUtil.genKMLHeader(inputFilename));

        contextOut.write(KMLUtil.genKMLHeader(inputFilename));

        /*TObjectIntIterator<String> placeIterator = placeCounts.iterator();
        for (int i = placeCounts.size(); i-- > 0;) {
        placeIterator.advance();
        String placename = placeIterator.key();
        double height = Math.log(placeIterator.value()) * barScale;

        Coordinate coord;
        if(gazetteer instanceof WGGazetteer)
        coord = ((WGGazetteer)gazetteer).baselineGet(placename);
        else
        coord = gazetteer.get(placename);

        if(coord.longitude == 9999.99) // sentinel
        continue;*/

        for (int i = 0; i < locations.size(); i++) {//Location loc : locations) {
            Location loc = locations.get(i);

            double height = Math.log(loc.count) * barScale;

            double radius = .15;
            //String kmlPolygon = coord.toKMLPolygon(4,radius,height);  // a square
            String kmlPolygon = loc.coord.toKMLPolygon(10, radius, height);

            String placename = loc.name;
            Coordinate coord = loc.coord;
            out.write(KMLUtil.genPolygon(placename, coord, radius, kmlPolygon));

            //System.out.println("Contexts for " + placename);
	    /*while(indexInTAB < tokenArrayBuffer.toponymVector.size() && tokenArrayBuffer.toponymVector.get(indexInTAB) == 0) {
            indexInTAB++;
            }*/
            for (int j = 0; j < loc.backPointers.size(); j++) {
                int index = loc.backPointers.get(j);
                String context = tokenArrayBuffer.getContextAround(index, windowSize, true);
                context = context.replaceAll("<", "&lt;"); // sanitization
                Coordinate spiralPoint = coord.getNthSpiralPoint(j, 0.13);

                contextOut.write(KMLUtil.genSpiralpoint(placename, context, spiralPoint, j, radius));
            }
            //indexInTAB++;

            //if(i >= 10) System.exit(0);

        }

        out.write(KMLUtil.genKMLFooter());
        contextOut.write(KMLUtil.genKMLFooter());

        out.close();
        contextOut.close();
    }

    public void evaluate() {

	if(tokenArrayBuffer.modelLocationArrayList.size() != tokenArrayBuffer.goldLocationArrayList.size()) {
	    System.out.println("MISMATCH: model: " + tokenArrayBuffer.modelLocationArrayList.size() + "; gold: " + tokenArrayBuffer.goldLocationArrayList.size());
	    System.out.println(tokenArrayBuffer.wordVector.length);
	    System.out.println(tokenArrayBuffer.size());
	    System.exit(0);
	}

	//int numTrue = 0;
	int tp = 0;
	int fp = 0;
	int fn = 0;

	for(int i = 0; i < tokenArrayBuffer.size(); i++) {
	    Location curModelLoc = tokenArrayBuffer.modelLocationArrayList.get(i);
	    Location curGoldLoc = tokenArrayBuffer.goldLocationArrayList.get(i);
	    if(curGoldLoc != null) {
		if(curModelLoc != null) {
		    if(curGoldLoc.looselyMatches(curModelLoc, 1.0)) {
			tp++;
		    }
		    else {
			fp++;
			fn++;
		    }
		}
		else {
		    fn++;
		}
	    }
	    else {
		if(curModelLoc != null) {
		    fp++;
		}
		else {
		    //tn++;
		}
	    }
	}

	double precision = (double)tp/(tp+fp);
	double recall = (double)tp/(tp+fn);
	double f1 = 2 * ((precision * recall) / (precision + recall));

	System.out.println("TP: " + tp);
	System.out.println("FP: " + fp);
	System.out.println("FN: " + fn);
	System.out.println();
	System.out.println("Precision: " + precision);
	System.out.println("Recall: " + recall);
	System.out.println("F-score: " + f1);
    }

    /**
     * Train model. For access from main routines.
     */
    public abstract void train();

    /**
     * @return the kmlOutputFilename
     */
    public String getOutputFilename() {
        return kmlOutputFilename;
    }

    /**
     * @return the inputFile
     */
    public File getInputFile() {
        return inputFile;
    }

    /**
     * @return the textProcessor
     */
    public TextProcessor getTextProcessor() {
        return textProcessor;
    }
}<|MERGE_RESOLUTION|>--- conflicted
+++ resolved
@@ -102,15 +102,12 @@
     /**
      * Flag that tells system to ignore the input file(s) and instead run on every locality in the gazetteer
      */
-<<<<<<< HEAD
 
     /**
      * Evaluation directory; null if no evaluation is to be done.
      */
     protected String evalDir = null;
 
-=======
->>>>>>> 8963a2f9
     protected File inputFile;
     protected boolean runWholeGazetteer = false;
     protected int windowSize;
@@ -128,12 +125,8 @@
 
     public Model(CommandLineOptions options) throws Exception {
 
-<<<<<<< HEAD
 	runWholeGazetteer = options.getRunWholeGazetteer();
 	evalDir = options.getEvalDir();
-=======
-        runWholeGazetteer = options.getRunWholeGazetteer();
->>>>>>> 8963a2f9
 
         if (!runWholeGazetteer && evalDir == null) {
             inputPath = options.getTrainInputPath();
@@ -311,7 +304,6 @@
     }
 
     public void processPath(File myPath, TextProcessor textProcessor,
-<<<<<<< HEAD
           TokenArrayBuffer tokenArrayBuffer, StopwordList stopwordList) throws IOException {
 	if (myPath.isDirectory()) {
 	    for (String pathname : myPath.list()) {
@@ -325,17 +317,6 @@
 		textProcessor.addToponymsFromGoldFile(myPath.getCanonicalPath(), tokenArrayBuffer, stopwordList);
 	    }
 	}
-=======
-          TokenArrayBuffer tokenArrayBuffer, StopwordList stopwordList) throws
-          IOException {
-        if (myPath.isDirectory()) {
-            for (String pathname : myPath.list()) {
-                processPath(new File(myPath.getCanonicalPath() + File.separator + pathname), textProcessor, tokenArrayBuffer, stopwordList);
-            }
-        } else {
-            textProcessor.addToponymsFromFile(myPath.getCanonicalPath(), tokenArrayBuffer, stopwordList);
-        }
->>>>>>> 8963a2f9
     }
 
     /**
