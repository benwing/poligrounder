///////////////////////////////////////////////////////////////////////////////
//  Copyright (C) 2010 Taesun Moon, The University of Texas at Austin
//
//  Licensed under the Apache License, Version 2.0 (the "License");
//  you may not use this file except in compliance with the License.
//  You may obtain a copy of the License at
//
//      http://www.apache.org/licenses/LICENSE-2.0
//
//  Unless required by applicable law or agreed to in writing, software
//  distributed under the License is distributed on an "AS IS" BASIS,
//  WITHOUT WARRANTIES OR CONDITIONS OF ANY KIND, either express or implied.
//  See the License for the specific language governing permissions and
//  limitations under the License.
///////////////////////////////////////////////////////////////////////////////
package opennlp.textgrounder.models;

import gnu.trove.TIntHashSet;
import gnu.trove.TIntIterator;
import gnu.trove.TIntObjectHashMap;
import java.io.IOException;
import opennlp.textgrounder.textstructs.TokenArrayBuffer;
import opennlp.textgrounder.textstructs.TextProcessor;
import java.io.BufferedWriter;
import java.io.File;
import java.io.FileWriter;

import java.util.ArrayList;
import java.util.Hashtable;
import java.util.List;

import opennlp.textgrounder.gazetteers.*;
import opennlp.textgrounder.geo.*;
import opennlp.textgrounder.textstructs.*;
import opennlp.textgrounder.models.callbacks.*;
import opennlp.textgrounder.ners.*;
import opennlp.textgrounder.topostructs.*;
import opennlp.textgrounder.util.KMLUtil;

/**
 * Base abstract class for all training models. Defines some methods for
 * interfacing with gazetteers. Declares some fields that deal with regions
 * and placenames.
 * 
 * @author 
 */
public abstract class Model {

    // Minimum number of pixels the (small) square region (NOT our Region) represented by each city must occupy on the screen for its label to appear:
    public final static int MIN_LOD_PIXELS = 16;
    /**
     * Number of paragraphs to consider as one document.
     */
    protected int paragraphsAsDocs;
    /**
     * Dimensions of regionArray.
     */
    protected int regionArrayWidth, regionArrayHeight;
    /**
     * Array of locations that have been identified in training data
     */
    protected TIntHashSet locations;
    /**
     * Training data
     */
    protected String inputPath;
    /**
     * Name of kml file (i.e. Google Earth format xml) to generate output to
     */
    protected String kmlOutputFilename;
    /**
     * Height of bars for Google Earth KML output
     */
    protected int barScale = 50000;
    /**
     * Gazetteer that holds geographic information
     */
    protected Gazetteer gazetteer;
    /**
     * Array of array of toponym indices by document. This includes only the
     * toponyms and none of the non-toponyms.
     */
    protected TextProcessor textProcessor;
    /**
     * Lookup table for Location (hash)code to Location object
     */
    protected TIntObjectHashMap<Location> idxToLocationMap;
    /**
     * Size of regions on cartesian reduction of globe. Globe is defined to be
     * 360 degrees longitude and 180 degrees latitude
     */
    protected double degreesPerRegion;
    /**
     * Array of regions defined by dividing globe dimensions by degreesPerRegion.
     */
    protected Region[][] regionArray;
    /**
     * Number of regions which have been activated in regionArray
     */
    protected int activeRegions;
    /**
     * Collection of training data
     */
    protected Lexicon lexicon;
    /**
<<<<<<< HEAD
     * Flag that tells system to ignore the input file(s) and instead run on every locality in the gazetteer
     */
    /**
     * Model iterations (e.g. for ProbabilisticMinDistanceModel)
     */
    protected int modelIterations;
    /**
=======
>>>>>>> 39acca9a
     * Evaluation directory; null if no evaluation is to be done.
     */
    protected String evalDir = null;
    protected File inputFile;
    /**
     * Flag that tells system to ignore the input file(s) and instead run on every locality in the gazetteer
     */
    protected boolean runWholeGazetteer = false;
    protected int windowSize;
    protected TokenArrayBuffer tokenArrayBuffer;
    //protected int indexInTAB = 0;

    public Model() {
    }

    public Model(Gazetteer gaz, int bscale, int paragraphsAsDocs) {
        barScale = bscale;
        gazetteer = gaz;
        lexicon = new Lexicon();
    }

    public Model(CommandLineOptions options) throws Exception {

        runWholeGazetteer = options.getRunWholeGazetteer();
        evalDir = options.getEvalDir();

        if (!runWholeGazetteer && evalDir == null) {
            inputPath = options.getTrainInputPath();
            if (inputPath == null) {
                System.out.println("Error: You must specify an input filename with the -i flag.");
                System.exit(0);
            }
            inputFile = new File(inputPath);
        } else if (runWholeGazetteer) {
            inputPath = null;
            inputFile = null;
        } else if (evalDir != null) {
            //System.out.println(evalDir);
            //System.exit(0);
            inputPath = evalDir;
            inputFile = new File(inputPath);
            assert (inputFile.isDirectory());
            //System.exit(0);
        }

        String gazTypeArg = options.getGazetteType().toLowerCase();
        if (gazTypeArg.startsWith("c")) {
            gazetteer = new CensusGazetteer(options);
        } else if (gazTypeArg.startsWith("n")) {
            gazetteer = new NGAGazetteer(options);
        } else if (gazTypeArg.startsWith("u")) {
            gazetteer = new USGSGazetteer(options);
        } else if (gazTypeArg.startsWith("w")) {
            gazetteer = new WGGazetteer(options);
        } else if (gazTypeArg.startsWith("t")) {
            gazetteer = new TRGazetteer(options);
        } else {
            System.err.println("Error: unrecognized gazetteer type: " + gazTypeArg);
            System.err.println("Please enter w, c, u, g, or t.");
            System.exit(0);
            //myGaz = new WGGazetteer();
        }

	modelIterations = options.getModelIterations();

        kmlOutputFilename = options.getKMLOutputFilename();
        degreesPerRegion = options.getDegreesPerRegion();

        if (!runWholeGazetteer) {
            paragraphsAsDocs = options.getParagraphsAsDocs();
            lexicon = new Lexicon();

            if (evalDir == null) {
                textProcessor = new TextProcessor(lexicon, paragraphsAsDocs);
            } else {
                textProcessor = new TextProcessor(lexicon, paragraphsAsDocs, true);
            }
        }

        barScale = options.getBarScale();

        windowSize = options.getWindowSize();
    }

    public void initializeRegionArray() {
        activeRegions = 0;

        regionArrayWidth = 360 / (int) degreesPerRegion;
        regionArrayHeight = 180 / (int) degreesPerRegion;

        regionArray = new Region[regionArrayWidth][regionArrayHeight];
        for (int w = 0; w < regionArrayWidth; w++) {
            for (int h = 0; h < regionArrayHeight; h++) {
                regionArray[w][h] = null;
            }
        }
    }

    public void printRegionArray() {
        System.out.println();

        for (int h = 0; h < regionArrayHeight; h++) {
            for (int w = 0; w < regionArrayWidth; w++) {
                if (regionArray[w][h] == null) {
                    System.out.print("0");
                } else {
                    System.out.print("1");
                }
            }
            System.out.println();
        }

        System.out.println(activeRegions + " active regions for this document out of a possible "
              + (regionArrayHeight * regionArrayWidth) + " (region size = "
              + degreesPerRegion + " x " + degreesPerRegion + " degrees).");
    }

    public void activateRegionsForWholeGaz() throws Exception {
        System.out.println("Running whole gazetteer through system...");

        //locations = new ArrayList<Location>();
        locations = gazetteer.getAllLocalities();
        addLocationsToRegionArray(locations);
        //locations = null; //////////////// uncomment this to get a null pointer but much faster termination
        //                                   if you only want to know the number of active regions :)
    }

    /**
     * Remove punctuation from first and last characters of a string
     *
     * @param aString String to strip
     * @return Input stripped of punctuation
     */
    protected String stripPunc(String aString) {
        while (aString.length() > 0 && !Character.isLetterOrDigit(aString.charAt(0))) {
            aString = aString.substring(1);
        }
        while (aString.length() > 0 && !Character.isLetterOrDigit(aString.charAt(aString.length() - 1))) {
            aString = aString.substring(0, aString.length() - 1);
        }
        return aString;
    }

    /**
     * Add locations to the 2D regionArray. To be used by classes that
     * do not use a RegionMapperCallback.
     *
     * @param locs list of locations.
     */
    protected void addLocationsToRegionArray(TIntHashSet locs) {
        addLocationsToRegionArray(locs, gazetteer, new NullRegionMapperCallback());
    }

    /**
     * Add locations to 2D regionArray. To be used by classes and methods that
     * use a RegionMapperCallback
     *
     * @param locs list of locations
     * @param regionMapper callback class for handling mappings of locations
     * and regions
     */
    protected void addLocationsToRegionArray(TIntHashSet locs, Gazetteer gaz,
          RegionMapperCallback regionMapper) {
        for (TIntIterator it = locs.iterator(); it.hasNext();) {
            int locid = it.next();
            Location loc = gaz.getLocation(locid);
            /*if(loc.coord.latitude < -180.0 || loc.coord.longitude > 180.0
            || loc.coord.longitude < -90.0 || loc.coord.longitude > 900) {
            // switched?
            }*/
            int curX = (int) (loc.coord.latitude + 180) / (int) degreesPerRegion;
            int curY = (int) (loc.coord.longitude + 90) / (int) degreesPerRegion;
            //System.out.println(loc.coord.latitude + ", " + loc.coord.longitude + " goes to");
            //System.out.println(curX + " " + curY);
            if (curX < 0 || curY < 0) {
                if (curX < 0) {
                    curX = 0;
                }
                if (curY < 0) {
                    curY = 0;
                }
                System.err.println("Warning: " + loc.name + " had invalid coordinates (" + loc.coord + "); mapping it to [" + curX + "][" + curY + "]");
            }
            if (regionArray[curX][curY] == null) {
                double minLon = loc.coord.longitude - loc.coord.longitude % degreesPerRegion;
                double maxLon = minLon + (loc.coord.longitude < 0 ? -1 : 1) * degreesPerRegion;
                double minLat = loc.coord.latitude - loc.coord.latitude % degreesPerRegion;
                double maxLat = minLat + (loc.coord.latitude < 0 ? -1 : 1) * degreesPerRegion;
                regionArray[curX][curY] = new Region(minLon, maxLon, minLat, maxLat);
                activeRegions++;
            }
            regionMapper.addToPlace(loc, regionArray[curX][curY]);
        }
    }

    public void writeXMLFile(String inputFilename) throws Exception {
        writeXMLFile(inputFilename, kmlOutputFilename, locations);
    }

    public void processPath() throws Exception {
        tokenArrayBuffer = new TokenArrayBuffer(lexicon);
        processPath(inputFile, textProcessor, tokenArrayBuffer, new NullStopwordList());
        tokenArrayBuffer.convertToPrimitiveArrays();
    }

    public void processPath(File myPath, TextProcessor textProcessor,
          TokenArrayBuffer tokenArrayBuffer, StopwordList stopwordList) throws
          IOException {
        if (myPath.isDirectory()) {
            for (String pathname : myPath.list()) {
                processPath(new File(myPath.getCanonicalPath() + File.separator + pathname), textProcessor, tokenArrayBuffer, stopwordList);
            }
        } else {
            if (evalDir == null) {
                textProcessor.addToponymsFromFile(myPath.getCanonicalPath(), tokenArrayBuffer, stopwordList);
            } else {
                textProcessor.addToponymsFromGoldFile(myPath.getCanonicalPath(), tokenArrayBuffer, stopwordList);
            }
        }
    }

    /**
     * Output tagged and disambiguated placenames to Google Earth kml file.
     * 
     * @throws Exception
     */
    public void writeXMLFile() throws Exception {
        if (!runWholeGazetteer) {
            writeXMLFile(inputPath, kmlOutputFilename, locations);
        } else {
            writeXMLFile("WHOLE_GAZETTEER", kmlOutputFilename, locations);
        }
    }

    /**
     * Wrapper for writeXMLFile when gazetteer is known
     *
     * @param inputFilename
     * @param outputFilename
     * @param locations
     * @throws IOException
     */
    public void writeXMLFile(String inputFilename, String outputFilename,
          TIntHashSet locations) throws IOException {
        writeXMLFile(inputFilename, outputFilename, gazetteer, locations);
    }

    /**
     * Output tagged and disambiguated placenames to Google Earth kml file.
     *
     * @param inputPath
     * @param kmlOutputFilename
     * @param gaz 
     * @param locations
     * @throws Exception
     */
    public void writeXMLFile(String inputFilename, String outputFilename,
          Gazetteer gaz, TIntHashSet locations) throws IOException {

        BufferedWriter out = new BufferedWriter(new FileWriter(outputFilename));
        int dotKmlIndex = outputFilename.lastIndexOf(".kml");
        String contextFilename = outputFilename.substring(0, dotKmlIndex) + "-context.kml";
        BufferedWriter contextOut = new BufferedWriter(new FileWriter(contextFilename));

        out.write(KMLUtil.genKMLHeader(inputFilename));

        contextOut.write(KMLUtil.genKMLHeader(inputFilename));

        /*TObjectIntIterator<String> placeIterator = placeCounts.iterator();
        for (int i = placeCounts.size(); i-- > 0;) {
        placeIterator.advance();
        String placename = placeIterator.key();
        double height = Math.log(placeIterator.value()) * barScale;

        Coordinate coord;
        if(gazetteer instanceof WGGazetteer)
        coord = ((WGGazetteer)gazetteer).baselineGet(placename);
        else
        coord = gazetteer.get(placename);

        if(coord.longitude == 9999.99) // sentinel
        continue;*/
        for (TIntIterator it = locations.iterator(); it.hasNext();) {
            int locid = it.next();
            Location loc = gaz.getIdxToLocationMap().get(locid);

            double height = Math.log(loc.count) * barScale;

            double radius = .15;
            //String kmlPolygon = coord.toKMLPolygon(4,radius,height);  // a square
            String kmlPolygon = loc.coord.toKMLPolygon(10, radius, height);

            String placename = loc.name;
            Coordinate coord = loc.coord;
            out.write(KMLUtil.genPolygon(placename, coord, radius, kmlPolygon));

            //System.out.println("Contexts for " + placename);
	    /*while(indexInTAB < tokenArrayBuffer.toponymVector.size() && tokenArrayBuffer.toponymVector.get(indexInTAB) == 0) {
            indexInTAB++;
            }*/
            for (int j = 0; j < loc.backPointers.size(); j++) {
                int index = loc.backPointers.get(j);
                String context = tokenArrayBuffer.getContextAround(index, windowSize, true);
                Coordinate spiralPoint = coord.getNthSpiralPoint(j, 0.13);

                contextOut.write(KMLUtil.genSpiralpoint(placename, context, spiralPoint, j, radius));
            }
            //indexInTAB++;

            //if(i >= 10) System.exit(0);

        }

        out.write(KMLUtil.genKMLFooter());
        contextOut.write(KMLUtil.genKMLFooter());

        out.close();
        contextOut.close();
    }

    public void evaluate() {

        if (tokenArrayBuffer.modelLocationArrayList.size() != tokenArrayBuffer.goldLocationArrayList.size()) {
            System.out.println("MISMATCH: model: " + tokenArrayBuffer.modelLocationArrayList.size() + "; gold: " + tokenArrayBuffer.goldLocationArrayList.size());
            System.exit(0);
        }

        //int numTrue = 0;
        int tp = 0;
        int fp = 0;
        int fn = 0;

        for (int i = 0; i < tokenArrayBuffer.size(); i++) {
            Location curModelLoc = tokenArrayBuffer.modelLocationArrayList.get(i);
            Location curGoldLoc = tokenArrayBuffer.goldLocationArrayList.get(i);
            if (curGoldLoc != null) {
                if (curModelLoc != null) {
                    if (curGoldLoc.looselyMatches(curModelLoc, 1.0)) {
                        tp++;
                    } else {
                        fp++;
                        //fn++; // just a FP according to Jason
                    }
                } else {
                    fn++;
                }
            } else {
                if (curModelLoc != null) {
                    fp++;
                } else {
                    //tn++;
                }
            }
        }

        double precision = (double) tp / (tp + fp);
        double recall = (double) tp / (tp + fn);
        double f1 = 2 * ((precision * recall) / (precision + recall));

        System.out.println("TP: " + tp);
        System.out.println("FP: " + fp);
        System.out.println("FN: " + fn);
        System.out.println();
        System.out.println("Precision: " + precision);
        System.out.println("Recall: " + recall);
        System.out.println("F-score: " + f1);
    }

    /**
     * Train model. For access from main routines.
     */
    public abstract void train();

    /**
     * @return the kmlOutputFilename
     */
    public String getOutputFilename() {
        return kmlOutputFilename;
    }

    /**
     * @return the inputFile
     */
    public File getInputFile() {
        return inputFile;
    }

    /**
     * @return the textProcessor
     */
    public TextProcessor getTextProcessor() {
        return textProcessor;
    }
}<|MERGE_RESOLUTION|>--- conflicted
+++ resolved
@@ -103,16 +103,10 @@
      */
     protected Lexicon lexicon;
     /**
-<<<<<<< HEAD
-     * Flag that tells system to ignore the input file(s) and instead run on every locality in the gazetteer
-     */
-    /**
      * Model iterations (e.g. for ProbabilisticMinDistanceModel)
      */
     protected int modelIterations;
     /**
-=======
->>>>>>> 39acca9a
      * Evaluation directory; null if no evaluation is to be done.
      */
     protected String evalDir = null;
