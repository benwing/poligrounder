--- conflicted
+++ resolved
@@ -37,18 +37,11 @@
     }
     //val counts = lines.flatMap(_.split(" "))
     val counts = lines.map(_._2).flatMap(splitit)
-<<<<<<< HEAD
                           .map(word => (word, word.length))
                           .groupByKey
                           .filter { x => x._2.exists(_ < 6) }
                           // .filter { case (word, len) => word.length < 6 }
-                          .safeCombine((a: Int, b: Int) => a + b)
-=======
-                          .map(word => (word, 1))
-                          .groupByKey
-                          .filter { case (word, len) => word.length < 8 }
                           .combine((a: Int, b: Int) => a + b)
->>>>>>> f1bcc623
     persist(toTextFile(counts, args(1)))
   }
 }