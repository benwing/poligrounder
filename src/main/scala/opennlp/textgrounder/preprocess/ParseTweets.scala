//  ParseTweets.scala
//
//  Copyright (C) 2012 Stephen Roller, The University of Texas at Austin
//  Copyright (C) 2012 Ben Wing, The University of Texas at Austin
//
//  Licensed under the Apache License, Version 2.0 (the "License");
//  you may not use this file except in compliance with the License.
//  You may obtain a copy of the License at
//
//      http://www.apache.org/licenses/LICENSE-2.0
//
//  Unless required by applicable law or agreed to in writing, software
//  distributed under the License is distributed on an "AS IS" BASIS,
//  WITHOUT WARRANTIES OR CONDITIONS OF ANY KIND, either express or implied.
//  See the License for the specific language governing permissions and
//  limitations under the License.
///////////////////////////////////////////////////////////////////////////////

package opennlp.textgrounder.preprocess

import collection.JavaConversions._
import collection.mutable

import java.io._
import java.lang.Double.isNaN
import java.text.{SimpleDateFormat, ParseException}
import java.util.Date

import net.liftweb
import org.apache.commons.logging
import org.apache.hadoop.fs.{FileSystem=>HFileSystem,_}

import com.nicta.scoobi.Scoobi._

import opennlp.textgrounder.{util => tgutil}
import tgutil.Twokenize
import tgutil.argparser._
import tgutil.collectionutil._
import tgutil.corpusutil._
import tgutil.ioutil.FileHandler
import tgutil.hadoop.HadoopFileHandler
import tgutil.printutil._
import tgutil.textutil.with_commas
import tgutil.timeutil._

class ParseTweetsParams(ap: ArgParser) extends
    ScoobiProcessFilesParams(ap) {
  var grouping = ap.option[String]("grouping", "g", "gr", "group",
<<<<<<< HEAD
    default = "none",
    choices = Seq("user", "time", "none"),
    help="""Mode for grouping tweets.  There are currently three methods
    of grouping: `user`, `time` (i.e. all tweets within a given
    timeslice, specified with `--timeslice`) and `none` (no grouping;
    tweets are passed through directly, after duplicated tweets have been
    removed).  Default is `%default`.  Tweet grouping is used for two
    purposes: For filtering by group (using `--filter-groups` or
    `--cfilter-groups`) and for outputting grouped tweets using
    `--output-format=grouped-corpus`.""")
  var output_format = ap.option[String]("output-format", "of",
    choices = Seq("corpus", "grouped-corpus", "ungrouped-corpus",
      "stats", "raw"),
=======
    choices = Seq("user", "time", "file", "none"),
    help="""Mode for grouping tweets.  There are currently four methods
    of grouping: `user`, `time` (i.e. all tweets within a given
    timeslice, specified with `--timeslice`), `file` (all tweets within a
    given input file) and `none` (no grouping; tweets are passed through
    directly, after duplicated tweets have been removed).  Default is
    `user` when `--ouput-format=corpus`, and `none` otherwise.""")
  var output_format = ap.option[String]("output-format", "of",
    choices = Seq("corpus", "stats", "json"),
>>>>>>> f1bcc623
    default = "corpus",
    help="""Format for output of tweets or tweet groups.  Possibilities are
    
    -- `corpus`, `grouped-corpus`, `ungrouped-corpus` (Store in a
    TextGrounder-style corpus, i.e. as a simple database with one record per
    line, fields separated by TAB characters, and a schema indicating the names
    of the columns. An `ungrouped-corpus` is simply where each record
    corresponds to an individual tweet, while in a `grouped-corpus`, each
    record corresponds to a group of tweets, according to `--grouping`.
    The value of `corpus` is an alias for one of the other two: `grouped-corpus`
    if a value of `--grouping` other than `none` is specified,
    `ungrouped-corpus` otherwise.)
  
<<<<<<< HEAD
    -- `raw` (Simply output JSON-formatted tweets directly, exactly as
    received.)
=======
    -- `json` (Simply output JSON-formatted tweets directly, exactly as received;
    only possible for `--grouping=none`, in which case the input tweets will be
    output directly, after removing duplicates.)
>>>>>>> f1bcc623
    
    -- `stats` (Corpus-style output with statistics on the tweets, users, etc.
    rather than outputting the tweets themselves.)""")
  var corpus_name = ap.option[String]("corpus-name",
    help="""Name of output corpus; for identification purposes.
    Default to name taken from input directory.""")
  var split = ap.option[String]("split", default = "training",
    help="""Split (training, dev, test) to place data in.  Default %default.""")
  var timeslice_float = ap.option[Double]("timeslice", "time-slice",
    default = 6.0,
    help="""Number of seconds per timeslice when `--grouping=time`.
    Can be a fractional number.  Default %default.""")
  // The following is set based on --timeslice
  var timeslice: Long = _
  var filter_tweets = ap.option[String]("filter-tweets",
    help="""Boolean expression used to filter tweets to be output.
Expression consists of one or more expressions, joined by the operators
AND, OR and NOT (which must be written all-caps to be recognized).  The
order of precedence (from high to low) is

-- comparison operators (<, <=, >, >=, WITHIN)
-- NOT
-- AND
-- OR

Parentheses can be used for grouping or precedence.  Expressions consist of
one of the following:

-- A sequence of words, which matches a tweet if and only if that exact
   sequence is found in the tweet.  Matching happens on the word-by-word
   level, after a tweet has been tokenized.  Matching is case-insensitive;
   use '--cfilter-tweets' for case-sensitive matching.  Note that the use of
   '--preserve-case' has no effect on the case sensitivity of filtering;
   it rather affects whether the output is converted to lowercase or
   left as-is.  Any word that is quoted is treated as a literal
   regardless of the characters in it; this can be used to treat words such
   as "AND" literally.

-- An expression specifying a one-sided restriction on the time of the tweet,
   such as 'TIME < 20100802180502PDT' (earlier than August 2, 2010, 18:05:02
   Pacific Daylight Time) or 'TIME >= 2011:12:25:0905pm (at least as late as
   December 25, 2011, 9:05pm local time). The operators can be <, <=, > or >=.
   As for the time, either 12-hour or 24-hour time can be given, colons can
   optionally be inserted anywhere for readability, the time zone can be
   omitted or specified, and part or all of the time of day (hours, minutes,
   seconds) can be omitted.  Years must always be full (i.e. 4 digits).

-- An expression specifying a two-sided restriction on the time of the tweet
   (i.e. the tweet's time must be within a given interval).  Either of the
   following forms are allowed:
   
   -- 'TIME WITHIN 2010:08:02:1805PDT/2h'
   -- 'TIME WITHIN (2010:08:02:0500pmPDT 2010:08:03:0930amPDT)'
   
   That is, the interval of time can be given either as a point of time plus
   an offset, or as two points of time.  The offset can be specified in
   various ways, e.g.
   
   -- '1h' or '+1h' (1 hour)
   -- '3m2s' or '3m+2s' or '+3m+2s' (3 minutes, 2 seconds)
   -- '2.5h' (2.5 hours, i.e. 2 hours 30 minutes)
   -- '5d2h30m' (5 days, 2 hours, 30 minutes)
   -- '-3h' (-3 hours, i.e. 3 hours backwards from a given point of time)
   -- '5d-1s' (5 days less 1 second)
  
   That is, an offset is a combination of individual components, each of
   which is a number (possibly fractional or negative or with a prefixed
   plus sign, which is ignored) plus a unit: 'd' = days, 'h' = hours,
   'm' = minutes, 's' = seconds.  Negative offsets are allowed, to indicate
   an interval backwards from a reference point.

Examples:

--filter-tweets "mitt romney OR obama"

Look for any tweets containing the sequence "mitt romney" (in any case) or
"Obama".

--filter-tweets "mitt AND romney OR barack AND obama"

Look for any tweets containing either the words "mitt" and "romney" (in any
case and anywhere in the tweet) or the words "barack" and "obama".

--filter-tweets "hillary OR bill AND clinton"

Look for any tweets containing either the word "hillary" or both the words
"bill" and "clinton" (anywhere in the tweet).

--filter-tweets "(hillary OR bill) AND clinton"

Look for any tweets containing the word "clinton" as well as either the words
"bill" or "hillary".""")
  var cfilter_tweets = ap.option[String]("cfilter-tweets",
    help="""Boolean expression used to filter tweets to be output, with
    case-sensitive matching.  Format is identical to `--filter-tweets`.""")
  var output_fields = ap.option[String]("output-fields",
    default="default",
    help="""Fields to output in corpus format.  This should consist of one or
    more directives, separated by spaces or commas.  Directives are processed
    sequentially.  Each directive should be one of
    
    1. A field name, meaning to include that field

    2. A field name with a preceding - sign, meaning to exclude that field
    
    3. The directive 'all', meaning to include all fields, canceling any
       previous directives.
    
    4. The directive 'none', meaning to include no fields, canceling any
       previous directives.
    
    5. The directive 'default', meaning to set the current fields to output
       to the default (which may vary depending on other settings), canceling
       any previous directives.
    
    Currently, some fields are always output, and not subject to
    modification through this setting.

    Currently recognized optional fields:

    'user-mentions': List of users mentioned, along with counts

    'retweets': List of users from which tweets were retweeted, with counts

    'hashtags': List of hashtags, with counts

    'urls': List of URL's, with counts

    'text': Actual text of all tweets

    'counts': All words, with counts

    The default for all types of grouping except 'file' is to include
    everything.  For 'file', none of the above fields are included by
    default.""")
  var filter_groups = ap.option[String]("filter-groups",
    help="""Boolean expression used to filter on the grouped-tweet level.
  This is like `--filter-tweets` but filters groups of tweets (grouped
  according to `--grouping`), such that groups of tweets will be accepted
  if *any* tweet matches the filter.""")
  var cfilter_groups = ap.option[String]("cfilter-groups",
    help="""Same as `--filter-groups` but does case-sensitive matching.""")
  var geographic_only = ap.flag("geographic-only", "geog",
    help="""Filter out tweets that don't have a geotag or that have a
geotag outside of North America.  Also filter on min/max-followers, etc.""")
  var preserve_case = ap.flag("preserve-case",
    help="""Don't lowercase words.  This preserves the difference
    between e.g. the name "Mark" and the word "mark".""")
  var max_ngram = ap.option[Int]("max-ngram", "max-n-gram", "ngram", "n-gram",
    default = 1,
    help="""Largest size of n-grams to create.  Default 1, i.e. distribution
    only contains unigrams.""")
  var min_tweets = ap.option[Int]("min-tweets",
    default = 10,
    help="""Minimum number of tweets per user for user to be accepted in
    --by-user mode.""")
  var max_tweets = ap.option[Int]("max-tweets",
    default = 1000,
    help="""Maximum number of tweets per user for user to be accepted in
    --by-user mode.""")

  def parse_output_fields(fieldspec: String) = {
    val directives = fieldspec.split("[ ,]")
    val optfields = mutable.LinkedHashSet[String]()
    for (direc <- Array("default") ++ directives) {
      direc match {
        case "default" => {
          optfields.clear()
          optfields ++= ParseTweets.Tweet.default_optional_fields(this)
        }
        case "all" => {
          optfields.clear()
          optfields ++= ParseTweets.Tweet.all_optional_fields
        }
        case "none" => {
          optfields.clear()
        }
        case x if ParseTweets.Tweet.all_optional_fields contains x => {
          optfields += x
        }
        case x if x.length > 0 && x(0) == '-' &&
            (ParseTweets.Tweet.all_optional_fields contains x.tail) => {
          optfields -= x.tail
        }
        case x => { ap.usageError(
          "Unrecognized directive '%s' in --output-fields" format x)
        }
      }
    }
    optfields.toSeq
  }
  var optional_fields: Seq[String] = null

  override def check_usage() {
    timeslice = (timeslice_float * 1000).toLong
<<<<<<< HEAD
    if (output_format == "corpus") {
      if (grouping != "none")
        output_format = "grouped-corpus"
      else
        output_format = "ungrouped-corpus"
    }
    if (output_format == "grouped-corpus" && grouping == "none")
      ap.usageError("`grouped-corpus` output format not allowed when `--grouping=none`")
=======
    if (grouping == null)
      grouping = if (output_format == "corpus") "user" else "none"
    if (output_format == "json" && grouping != "none")
      ap.usageError("`json` output format only allowed when `--grouping=none`")
    optional_fields = parse_output_fields(output_fields)
>>>>>>> f1bcc623
  }
}

object ParseTweets extends ScoobiProcessFilesApp[ParseTweetsParams] {

  /* This is a temporary fix for a bug in Scoobi when doing a filter() between
     a groupBy and a combine().  We temporarily need to substitute combine()
     with safeCombine(). */
  implicit def toPimpedDlist[K,V](dl: DList[(K, Iterable[V])]) = new PimpedDList(dl)
  class PimpedDList[K,V](dl: DList[(K,Iterable[V])]) {
      def safeCombine(f: (V, V) => V)
        (implicit mK: Manifest[K],
         wtK: WireFormat[K],
         grpK: Grouping[K],
         mV: Manifest[V],
         wtV: WireFormat[V]): DList[(K, V)] = dl.map {
           case (k, vs) => (k, vs.reduce(f)) }
    }

  /*
   * This program takes, as input, files which contain one tweet per line
   * in JSON format as directly pulled from the twitter API. It groups the
   * tweets either by user, by time or not at all, and outputs a folder that
   * may be used as the --input-corpus argument of tg-geolocate.
   * This is in "TextGrounder corpus" format, with one document per line
   * and fields separated by tabs.  Maps that specify the count of strings
   * are in the format "STRING:COUNT STRING:COUNT ...", where URL encoding is
   * used to encode characters that cannot be output directly (e.g. %20 for
   * a space, %25 for a % sign).  Ngram maps are of the form
   * "WORD1:WORD2:...:COUNT WORD1:WORD2:...:COUNT ...".
   *
   * When doing no grouping, output can also be in JSON format, using the
   * option `--output-format=json`.
   *
   * When merging, the code uses the earliest geolocated tweet as the combined
   * location; tweets with a bounding box as their location rather than
   * a single point are treated as if they have no location.
   *
   * When grouping by user, the code filters out users that have no geolocation
   * or have a geolocation outside of North America (according to a crude
   * bounding box), as well as those that are identified as likely "spammers"
   * according to their number of followers and number of people they are
   * following.
   */

  // TweetID = Twitter's numeric ID used to uniquely identify a tweet.
  type TweetID = Long

  type Timestamp = Long

  /**
   * Data for a tweet or grouping of tweets.
   *
   * @param json Raw JSON for tweet; only stored when --output-format=json
   * @param path Path of file that the tweet came from
   * @param text Text for tweet or tweets (a Seq in case of multiple tweets)
   * @param user User name (FIXME: or one of them, when going by time; should
   *    do something smarter)
   * @param id Tweet ID
   * @param min_timestamp Earliest timestamp
   * @param max_timestamp Latest timestamp
   * @param geo_timestamp Earliest timestamp of tweet with corresponding
   *    location
   * @param lat Best latitude (corresponding to the earliest tweet)
   * @param long Best longitude (corresponding to the earliest tweet)
   * @param followers Max followers
   * @param following Max following
   * @param lang Language used
   * @param numtweets Number of tweets merged
   * @param user_mentions Item-count map of all @-mentions
   * @param retweets Like `user_mentions` but only for retweet mentions
   * @param hashtags Item-count map of hashtags
   * @param urls Item-count map of URL's
   */
  case class Tweet(
    json: String,
    path: String,
    text: Seq[String],
    user: String,
    id: TweetID,
    min_timestamp: Timestamp,
    max_timestamp: Timestamp,
    geo_timestamp: Timestamp,
    lat: Double,
    long: Double,
    followers: Int,
    following: Int,
    lang: String,
    numtweets: Int,
    user_mentions: Map[String, Int],
    retweets: Map[String, Int],
    hashtags: Map[String, Int],
    urls: Map[String, Int]
    /* NOTE: If you add a field here, you need to update a bunch of places,
       including (of course) wherever a Tweet is created, but also
       some less obvious places.  In all:

       -- the doc string just above
       -- the definition of to_row() and Tweet.row_fields()
       -- parse_json_lift() below
       -- merge_records() below
       -- TweetFilterParser.main() below
    */
  ) {
    def to_row_always = {
      import Encoder.{long => elong, _}
      // Latitude/longitude need to be combined into a single field, but only
      // if both actually exist.
      val latlongstr =
        if (!isNaN(lat) && !isNaN(long)) "%s,%s" format (lat, long)
        else ""
      // Drop key.
      Seq(
        string(user),
        elong(id),
        string(path),
        timestamp(min_timestamp),
        timestamp(max_timestamp),
        timestamp(geo_timestamp),
        latlongstr,
        int(followers),
        int(following),
        string(lang),
        int(numtweets)
      )
    }

    def to_row_optional(tokenize_act: TokenizeCountAndFormat,
        include_fields: Seq[String]) = {
      import Encoder.{long => elong, _}
      val optfields = mutable.Buffer[String]()
      for (field <- include_fields) {
        val fieldval = field match {
          case "user-mentions" => count_map(user_mentions)
          case "retweets" => count_map(retweets)
          case "hashtags" => count_map(hashtags)
          case "urls" => count_map(urls)
          case "text" => seq_string(text)
          case "counts" => tokenize_act.emit_ngrams(text)
        }
        optfields += fieldval
      }
      optfields.toSeq
    }

    def to_row(tokenize_act: TokenizeCountAndFormat, opts: ParseTweetsParams) =
      (to_row_always ++ to_row_optional(tokenize_act, opts.optional_fields)
      ) mkString "\t"
  }

  object Tweet {
    def row_fields_always =
      Seq("user", "id", "path", "min-timestamp", "max-timestamp",
        "geo-timestamp", "coord", "followers", "following", "lang",
        "numtweets")

    val all_optional_fields =
      Seq("user-mentions", "retweets", "hashtags", "urls", "text", "counts")
    def default_optional_fields(opts: ParseTweetsParams) = {
      if (opts.grouping == "file") Seq[String]()
      else all_optional_fields
    }

    def row_fields(opts: ParseTweetsParams) =
      row_fields_always ++ opts.optional_fields
  }
  implicit val tweetWire = mkCaseWireFormat(Tweet.apply _, Tweet.unapply _)

  /**
   * A tweet along with ancillary data used for merging and filtering.
   *
   * @param key Key used for grouping (username or timestamp); stores the
   *   raw text of a JSON when `--output-format=json`.
   * @param matches Whether the tweet matches the user-level boolean filters
   *   (if any)
   * @param tweet The tweet itself.
   */
  case class Record(
    key: String,
    matches: Boolean,
    tweet: Tweet
  )
  implicit val recordWire = mkCaseWireFormat(Record.apply _, Record.unapply _)

  /**
   * A generic action in the ParseTweets app.
   */
  abstract class ParseTweetsAction extends ScoobiProcessFilesAction {
    val progname = "ParseTweets"

    def create_parser(expr: String, foldcase: Boolean) = {
      if (expr == null) null
      else new TweetFilterParser(foldcase).parse(expr)
    }
  }

  import scala.util.parsing.combinator.lexical.StdLexical
  import scala.util.parsing.combinator.syntactical._
  import scala.util.parsing.input.CharArrayReader.EofCh

  /**
   * A class used for filtering tweets using a boolean expression.
   * Parsing of the boolean expression uses Scala parsing combinators.
   *
   * To use, create an instance of this class; then call `parse` to
   * parse an expression into an abstract syntax tree object.  Then use
   * the `matches` method on this object to match against a tweet.
   */
  class TweetFilterParser(foldcase: Boolean) extends StandardTokenParsers {
    sealed abstract class Expr {
      /**
       * Check if this expression matches the given sequence of words.
       */
      def matches(tweet: Tweet): Boolean = {
        // FIXME: When a filter is present, we may end up calling Twokenize
        // 2 or 3 times (once when generating words or n-grams, once when
        // implementing tweet-level filters, and once when implementing
        // user-level filters).  But the alternative is to pass around the
        // tokenized text, which might not be any faster in a Hadoop env.
        val tokenized = tweet.text flatMap (Twokenize(_))
        if (foldcase)
          matches(tweet, tokenized map (_.toLowerCase))
        else
          matches(tweet, tokenized)
      }

      // Not meant to be called externally.  Actually implement the matching,
      // with the text explicitly given (so it can be downcased to implement
      // case-insensitive matching).
      def matches(tweet: Tweet, text: Seq[String]): Boolean
    }

    case class EConst(value: Seq[String]) extends Expr {
      def matches(tweet: Tweet, text: Seq[String]) = text containsSlice value
    }

    case class EAnd(left:Expr, right:Expr) extends Expr {
      def matches(tweet: Tweet, text: Seq[String]) =
        left.matches(tweet, text) && right.matches(tweet, text)
    }

    case class EOr(left:Expr, right:Expr) extends Expr {
      def matches(tweet: Tweet, text: Seq[String]) =
        left.matches(tweet, text) || right.matches(tweet, text)
    }

    case class ENot(e:Expr) extends Expr {
      def matches(tweet: Tweet, text: Seq[String]) =
        !e.matches(tweet, text)
    }

    def time_compare(time1: Timestamp, op: String, time2: Timestamp) = {
      op match {
        case "<" => time1 < time2
        case "<=" => time1 <= time2
        case ">" => time1 > time2
        case ">=" => time1 >= time2
      }
    }

    def time_compare(tw: Tweet, op: String, time: Timestamp): Boolean = {
      assert(tw.min_timestamp == tw.max_timestamp)
      time_compare(tw.min_timestamp, op, time)
    }

    case class TimeCompare(op: String, time: Timestamp) extends Expr {
      def matches(tweet: Tweet, text: Seq[String]) =
        time_compare(tweet, op, time)
    }

    case class TimeWithin(interval: (Timestamp, Timestamp)) extends Expr {
      def matches(tweet: Tweet, text: Seq[String]) = {
        val (start, end) = interval
        time_compare(tweet, ">=", start) &&
        time_compare(tweet, "<", end)
      }
    }

    // NOT CURRENTLY USED, but potentially useful as an indicator of how to
    // implement a parser for numbers.
//    class ExprLexical extends StdLexical {
//      override def token: Parser[Token] = floatingToken | super.token
//
//      def floatingToken: Parser[Token] =
//        rep1(digit) ~ optFraction ~ optExponent ^^
//          { case intPart ~ frac ~ exp => NumericLit(
//              (intPart mkString "") :: frac :: exp :: Nil mkString "")}
//
//      def chr(c:Char) = elem("", ch => ch==c )
//      def sign = chr('+') | chr('-')
//      def optSign = opt(sign) ^^ {
//        case None => ""
//        case Some(sign) => sign
//      }
//      def fraction = '.' ~ rep(digit) ^^ {
//        case dot ~ ff => dot :: (ff mkString "") :: Nil mkString ""
//      }
//      def optFraction = opt(fraction) ^^ {
//        case None => ""
//        case Some(fraction) => fraction
//      }
//      def exponent = (chr('e') | chr('E')) ~ optSign ~ rep1(digit) ^^ {
//        case e ~ optSign ~ exp =>
//          e :: optSign :: (exp mkString "") :: Nil mkString ""
//      }
//      def optExponent = opt(exponent) ^^ {
//        case None => ""
//        case Some(exponent) => exponent
//      }
//    }

    class FilterLexical extends StdLexical {
      // see `token` in `Scanners`
      override def token: Parser[Token] =
        ( delim
        | unquotedWordChar ~ rep( unquotedWordChar )  ^^
           { case first ~ rest => processIdent(first :: rest mkString "") }
        | '\"' ~ rep( quotedWordChar ) ~ '\"' ^^
           { case '\"' ~ chars ~ '\"' => StringLit(chars mkString "") }
        | EofCh ^^^ EOF
        | '\"' ~> failure("unclosed string literal")
        | failure("illegal character")
        )

      def isPrintable(ch: Char) =
         !ch.isControl && !ch.isSpaceChar && !ch.isWhitespace && ch != EofCh
      def isPrintableNonDelim(ch: Char) =
         isPrintable(ch) && ch != '(' && ch != ')'
      def unquotedWordChar = elem("unquoted word char",
         ch => ch != '"' && isPrintableNonDelim(ch))
      def quotedWordChar = elem("quoted word char",
         ch => ch != '"' && ch != '\n' && ch != EofCh)

     // // see `whitespace in `Scanners`
     // def whitespace: Parser[Any] = rep(
     //     whitespaceChar
     // //  | '/' ~ '/' ~ rep( chrExcept(EofCh, '\n') )
     //   )

      override protected def processIdent(name: String) =
        if (reserved contains name) Keyword(name) else StringLit(name)
    }

    override val lexical = new FilterLexical
    lexical.reserved ++= List("AND", "OR", "NOT", "TIME", "WITHIN")
    lexical.delimiters ++= List("(", ")", "<", "<=", ">", ">=")

    def word = stringLit ^^ {
      s => EConst(Seq(if (foldcase) s.toLowerCase else s))
    }

    def words = word.+ ^^ {
      x => EConst(x.flatMap(_ match { case EConst(y) => y }))
    }

    def compare_op = ( "<=" | "<" | ">=" | ">" )

    def time = stringLit ^^ { s => (s, parse_date(s)) } ^? (
      { case (_, Some(x)) => x },
      { case (s, None) => "Unable to parse date %s" format s } )

    def short_interval = stringLit ^^ { parse_date_interval(_) } ^? (
      { case (Some((from, to)), "") => (from, to) },
      { case (None, errmess) => errmess } )
     
    def full_interval = "(" ~> time ~ time <~ ")" ^^ {
      case from ~ to => (from, to) }
    
    def interval = (short_interval | full_interval)

    def time_compare = "TIME" ~> compare_op ~ time ^^ {
      case op ~ time => TimeCompare(op, time)
      // case op~time if parse_time(time) => TimeCompare(op, time)
    }

    def time_within = "TIME" ~> "WITHIN" ~> interval ^^ {
      interval => TimeWithin(interval)
    }

    def parens: Parser[Expr] = "(" ~> expr <~ ")"

    def not: Parser[ENot] = "NOT" ~> term ^^ { ENot(_) }

    def term = ( words | parens | not | time_compare | time_within )

    def andexpr = term * (
      "AND" ^^^ { (a:Expr, b:Expr) => EAnd(a,b) } )

    def orexpr = andexpr * (
      "OR" ^^^ { (a:Expr, b:Expr) => EOr(a,b) } )

    def expr = ( orexpr | term )

    def maybe_parse(s: String) = {
      val tokens = new lexical.Scanner(s)
      phrase(expr)(tokens)
    }

    def parse(s: String): Expr = {
      maybe_parse(s) match {
        case Success(tree, _) => tree
        case e: NoSuccess =>
          throw new
            IllegalArgumentException("Bad syntax: %s: %s" format (s, e))
      }
    }

    def test(exprstr: String, tweet: Tweet) = {
      maybe_parse(exprstr) match {
        case Success(tree, _) =>
          println("Tree: "+tree)
          val v = tree.matches(tweet)
          println("Eval: "+v)
        case e: NoSuccess => errprint("%s\n" format e)
      }
    }

    //A main method for testing
    def main(args: Array[String]) = {
      val text = args(2)
      val timestamp = parse_date(args(1)) match {
        case Some(time) => time
        case None => throw new IllegalArgumentException(
          "Unable to parse date %s" format args(1))
      }
      val tweet =
        Tweet("", "", Seq(text), "user", 0, timestamp, timestamp,
          timestamp, Double.NaN, Double.NaN, 0, 0, "unknown", 1,
          Map[String, Int](), Map[String, Int](),
          Map[String, Int](), Map[String, Int]())
      test(args(0), tweet)
    }
  }

  class ParseAndUniquifyTweets(
      opts: ParseTweetsParams,
      set_counters: Boolean = true
    ) extends ParseTweetsAction {

    val operation_category = "Parse"

    def maybe_counter(counter: String) {
      if (set_counters)
        bump_counter(counter)
    }

    // Used internally to force an exit when a problem in parse_json_lift
    // occurs.
    private class ParseJSonExit extends Exception { }

    /**
     * Parse a JSON line into a tweet, using Lift.
     *
     * @return status and tweet.
     */
    def parse_json_lift(path: String, line: String): (String, Tweet) = {

      /**
       * Convert a Twitter timestamp, e.g. "Tue Jun 05 14:31:21 +0000 2012",
       * into a time in milliseconds since the Epoch (Jan 1 1970, or so).
       */
      def parse_time(timestring: String): Timestamp = {
        val sdf = new SimpleDateFormat("EEE MMM dd HH:mm:ss ZZZZZ yyyy")
        try {
          sdf.parse(timestring)
          sdf.getCalendar.getTimeInMillis
        } catch {
          case pe: ParseException => {
            maybe_counter("unparsable date")
            logger.warn("Error parsing date %s on line %s: %s\n%s" format (
              timestring, lineno, line, pe))
            0
          }
        }
      }

      def parse_problem(e: Exception) = {
        logger.warn("Error parsing line %s: %s\n%s" format (
          lineno, line, stack_trace_as_string(e)))
        ("error", null)
      }

      /**
       * Retrieve a string along a path, checking to make sure the path
       * exists.
       */
      def force_string(value: liftweb.json.JValue, fields: String*) = {
        var fieldval = value
        var path = List[String]()
        for (field <- fields) {
          path :+= field
          fieldval \= field
          if (fieldval == liftweb.json.JNothing) {
            val fieldpath = path mkString "."
            maybe_counter("ERROR: tweet with missing field %s" format fieldpath)
            warning(line, "Can't find field path %s in tweet", fieldpath)
            throw new ParseJSonExit
          }
        }
        fieldval.values.toString
      }

      /**
       * Retrieve the list of entities of a particular type from a tweet,
       * along with the indices referring to the entity.
       *
       * @param key the key referring to the type of entity
       * @param subkey the subkey within the entity to return as the "value"
       *   of the entity
       */
      def retrieve_entities_with_indices(parsed: liftweb.json.JValue,
          key: String, subkey: String) = {
        // Retrieve the raw list of entities based on the key.
        val entities_raw =
          (parsed \ "entities" \ key values).
          asInstanceOf[List[Map[String, Any]]]
        // For each entity, fetch the user actually mentioned. Sort and
        // convert into a map counting mentions.  Do it this way to count
        // multiple mentions properly.
        for { ent <- entities_raw
              rawvalue = ent(subkey)
              if rawvalue != null
              value = rawvalue.toString
              indices = ent("indices").asInstanceOf[List[Number]]
              start = indices(0).intValue
              end = indices(1).intValue
              if {
                if (value.length == 0) {
                  maybe_counter("zero length %s/%s seen" format (key, subkey))
                  warning(line,
                    "Zero-length %s/%s in interval [%d,%d], skipped",
                    key, subkey, start, end)
                  false
                } else true
              }
            }
          yield (value, start, end)
      }

      /**
       * Retrieve the list of entities of a particular type from a tweet,
       * as a map with counts (so as to count multiple identical entities
       * properly).
       *
       * @param key the key referring to the type of entity
       * @param subkey the subkey within the entity to return as the "value"
       *   of the entity
       */
      def retrieve_entities(parsed: liftweb.json.JValue,
          key: String, subkey: String) = {
        list_to_item_count_map(
          for { (value, start, end) <-
                retrieve_entities_with_indices(parsed, key, subkey) }
            yield value
        )
      }

      try {
        /* The result of parsing is a JValue, which is an abstract type with
           subtypes for all of the types of objects found in JSON: maps, arrays,
           strings, integers, doubles, booleans.  Corresponding to the atomic
           types are JString, JInt, JDouble, JBool.  Corresponding to arrays is
           JArray (which underlyingly holds something like a List[JValue]), and
           corresponding to maps is JObject.  JObject underlyingly holds
           something like a List[JField], and a JField is a structure holding a
           'name' (a string) and a 'value' (a JValue).  The following
           operations can be done on these objects:

           1. For JArray, JObject and JField, the method 'children' yields
              a List[JValue] of their children.  For JObject, as mentioned
              above, this will be a list of JField objects.  For JField
              objects, this will be a one-element list of whatever was
              in 'value'.
           2. JArray, JObject and JField can be indexed like an array.
              Indexing JArray is obvious.  Indexing JObject gives a JField
              object, and indexing JField tries to index the object in the
              field's 'value' element.
           3. You can directly fetch the components of a JField using the
              accessors 'name' and 'value'.

           4. You can retrieve the underlying Scala form of any object using
              'values'.  This returns JArrays as a List, JObject as a Map, and
              JField as a tuple of (name, value).  The conversion is deep, in
              that subobjects are recursively converted.  However, the result
              type isn't necessarily useful -- for atoms you get more or less
              what you expect (although BigInt instead of Int), and for JField
              it's just a tuple, but for JArray and JObject the type of the
              expression is a path-dependent type ending in 'Value'.  So you
              will probably have to cast it using asInstanceOf[]. (For Maps,
              consider using Map[String, Any], since you don't necessarily know
              the type of the different elements, which may vary from element
              to element.

           5. For JObject, you can do a field lookup using the "\" operator,
              as shown below.  This yields a JValue, onto which you can do
              another "\" if it happens to be another JObject. (That's because
              "\", like 'apply', 'values' and 'children' is defined on the
              JValue itself.  When "\" is given a non-existent field name,
              or run on a JInt or other atom, the result is JNothing.
           6. You can also pass a class (one of the subclasses of JValue) to
              "\" instead of a string, e.g. classOf[JInt], to find children
              with this type.  BEWARE: It looks only at the children returned
              by the 'children' method, which (for objects) are all of type
              JField, so looking for JInt won't help even if you have some
              key-value pairs where the value is an integer.
           7. You can also use "\\" to do multi-level lookup, i.e. this
              recursively traipses down 'children' and 'children' of 'children'
              and does the equivalent of "\" on each.  The return value is a
              List, with 'values' applied to each element of the List to
              convert to Scala objects.  Beware that you only get the items
              themselves, without the field names. That is, if you search for
              e.g. a JInt, you'll get back a List[Int] with a lot of numbers
              in it -- but no indication of where they came from or what the
              associated field name was.
           8. There's also 'extract' for getting a JObject as a case class,
              as well as 'map', 'filter', '++', and other standard methods for
              collections.
        */
        val parsed = liftweb.json.parse(line)
        if ((parsed \ "delete" values) != None) {
          maybe_counter("tweet deletion notices skipped")
          ("delete", null)
        } else if ((parsed \ "limit" values) != None) {
          maybe_counter("tweet limit notices skipped")
          ("limit", null)
        } else {
          val user = force_string(parsed, "user", "screen_name")
          val timestamp = parse_time(force_string(parsed, "created_at"))
          val raw_text = force_string(parsed, "text")
          val text = raw_text.replaceAll("\\s+", " ")
          val followers = force_string(parsed, "user", "followers_count").toInt
          val following = force_string(parsed, "user", "friends_count").toInt
          val tweet_id = force_string(parsed, "id_str")
          val lang = force_string(parsed, "user", "lang")
          val (lat, long) =
            if ((parsed \ "coordinates" \ "type" values).toString != "Point") {
              (Double.NaN, Double.NaN)
            } else {
              val latlong: List[Number] =
                (parsed \ "coordinates" \ "coordinates" values).
                  asInstanceOf[List[Number]]
              (latlong(1).doubleValue, latlong(0).doubleValue)
            }

          /////////////// HANDLE ENTITIES

          /* Entity types:

           user_mentions: @-mentions in the text; subkeys are
             screen_name = Username of user
             name = Display name of user
             id_str = ID of user, as a string
             id = ID of user, as a number
             indices = indices in text of @-mention, including the @

           urls: URLs mentioned in the text; subkeys are
             url = raw URL (probably a shortened reference to bit.ly etc.)
             expanded_url = actual URL
             display_url = display form of URL (without initial http://, cut
               off after a point with \u2026 (Unicode ...)
             indices = indices in text of raw URL
             (NOTE: all URL's in the JSON text have /'s quoted as \/, and
              display_url may not be present)
           
           hashtags: Hashtags mentioned in the text; subkeys are
             text = text of the hashtag
             indices = indices in text of hashtag, including the #

           media: Embedded objects
             type = "photo" for images
             indices = indices of URL for image
             url, expanded_url, display_url = similar to URL mentions
             media_url = photo on p.twimg.com?
             media_url_https = https:// alias for media_url
             id_str, id = some sort of tweet ID or similar?
             sizes = map with keys "small", "medium", "large", "thumb";
               each has subkeys:
                 resize = "crop" or "fit"
                 h = height (as number)
                 w = width (as number)
             
             Example of URL's for photo:
  url = http:\/\/t.co\/AO3mRYaG
  expanded_url = http:\/\/twitter.com\/alejandraoraa\/status\/215758169589284864\/photo\/1
  display_url = pic.twitter.com\/AO3mRYaG
  media_url = http:\/\/p.twimg.com\/Av6G6YBCAAAwD7J.jpg
  media_url_https = https:\/\/p.twimg.com\/Av6G6YBCAAAwD7J.jpg

"id_str":"215758169597673472"
           */

          // Retrieve "user_mentions", which is a list of mentions, each
          // listing the span of text, the user actually mentioned, etc. --
          // along with whether the mention is a retweet (by looking for
          // "RT" before the mention)
          val user_mentions_raw = retrieve_entities_with_indices(
            parsed, "user_mentions", "screen_name")
          val user_mentions_retweets =
            for { (screen_name, start, end) <- user_mentions_raw
                  namelen = screen_name.length
                  retweet = (start >= 3 &&
                             raw_text.slice(start - 3, start) == "RT ")
                } yield {
              // Subtract one because of the initial @ in the index reference
              if (end - start - 1 != namelen) {
                maybe_counter("wrong length interval for screen name seen")
                warning(line, "Strange indices [%d,%d] for screen name %s, length %d != %d, text context is '%s'",
                  start, end, screen_name, end - start - 1, namelen,
                  raw_text.slice(start, end))
              }
              (screen_name, retweet)
            }
          val user_mentions_list =
            for { (screen_name, retweet) <- user_mentions_retweets }
              yield screen_name
          val retweets_list =
            for { (screen_name, retweet) <- user_mentions_retweets if retweet }
              yield screen_name
          val user_mentions = list_to_item_count_map(user_mentions_list)
          val retweets = list_to_item_count_map(retweets_list)

          val hashtags = retrieve_entities(parsed, "hashtags", "text")
          val urls = retrieve_entities(parsed, "urls", "expanded_url")
          // map
          //  { case (url, count) => (url.replace("\\/", "/"), count) }

          ("success",
            Tweet(if (opts.output_format == "json") line else "",
              path, Seq(text), user, tweet_id.toLong, timestamp,
              timestamp, timestamp, lat, long, followers, following, lang, 1,
              user_mentions, retweets, hashtags, urls))
        }
      } catch {
        case jpe: liftweb.json.JsonParser.ParseException => {
          maybe_counter("ERROR: lift-json parsing error")
          parse_problem(jpe)
        }
        case npe: NullPointerException => {
          maybe_counter("ERROR: NullPointerException when parsing")
          parse_problem(npe)
        }
        case nfe: NumberFormatException => {
          maybe_counter("ERROR: NumberFormatException when parsing")
          parse_problem(nfe)
        }
        case _: ParseJSonExit => ("error", null)
        case e: Exception => {
          maybe_counter("ERROR: %s when parsing" format e.getClass.getName)
          parse_problem(e); throw e
        }
      }
    }

    def get_string(value: Map[String, Any], l1: String) = {
      value(l1).asInstanceOf[String]
    }

    def get_2nd_level_value[T](value: Map[String, Any], l1: String,
        l2: String) = {
      value(l1).asInstanceOf[java.util.LinkedHashMap[String,Any]](l2).
        asInstanceOf[T]
    }

    /*
     * Parse a JSON line into a tweet.  Return `null` if unable to parse.
     */
    def parse_json(pathline: (String, String)) = {
      val (path, line) = pathline
      maybe_counter("total lines")
      lineno += 1
      // For testing
      // logger.debug("parsing JSON: %s" format line)
      if (line.trim == "") {
        maybe_counter("blank lines skipped")
        null
      }
      else {
        maybe_counter("total tweets parsed")
        val (status, tweet) = parse_json_lift(path, line)
        if (status == "error") {
          maybe_counter("total tweets unsuccessfully parsed")
        } else if (status == "success") {
          maybe_counter("total tweets successfully parsed")
        } else {
          maybe_counter("total tweets skipped")
        }
        tweet
      }
    }

    /**
     * Return true if this tweet is "valid" in that it doesn't have any
     * out-of-range values (blank strings or 0-valued quantities).  Note
     * that we treat a case where both latitude and longitude are 0 as
     * invalid even though technically such a place could exist. (FIXME,
     * use NaN or something to indicate a missing latitude or longitude).
     */
    def is_valid_tweet(tw: Tweet): Boolean = {
      // filters out invalid tweets, as well as trivial spam
      tw.id != 0 && tw.min_timestamp != 0 && tw.max_timestamp != 0 &&
        tw.user != "" && !(tw.lat == 0.0 && tw.long == 0.0)
    }

    /**
     * Select the first tweet with the same ID.  For various reasons we may
     * have duplicates of the same tweet among our data.  E.g. it seems that
     * Twitter itself sometimes streams duplicates through its Streaming API,
     * and data from different sources will almost certainly have duplicates.
     * Furthermore, sometimes we want to get all the tweets even in the
     * presence of flakiness that causes Twitter to sometimes bomb out in a
     * Streaming session and take a while to restart, so we have two or three
     * simultaneous streams going recording the same stuff, hoping that Twitter
     * bombs out at different points in the different sessions (which is
     * generally true). Then, all or almost all the tweets are available in
     * the different streams, but there is a lot of duplication that needs to
     * be tossed aside.
     */
    def tweet_once(id_tweets: (TweetID, Iterable[Tweet])) = {
      val (id, tweets) = id_tweets
      tweets.head
    }

    lazy val filter_tweets_ast =
      create_parser(opts.filter_tweets, foldcase = true)
    lazy val cfilter_tweets_ast =
      create_parser(opts.cfilter_tweets, foldcase = false)

    /**
     * Apply any boolean filters given in `--filter-tweets` or
     * `--cfilter-tweets`.
     */
    def filter_tweet_by_tweet_filters(tweet: Tweet) = {
      (filter_tweets_ast == null || (filter_tweets_ast matches tweet)) &&
       (cfilter_tweets_ast == null || (cfilter_tweets_ast matches tweet))
    }

    // Filter out duplicate tweets -- group by tweet ID and then take the
    // first tweet for a given ID.  Duplicate tweets occur for various
    // reasons, e.g. sometimes in the stream itself due to Twitter errors,
    // or when combining data from multiple, possibly overlapping, sources.
    def filter_duplicates(values: DList[Tweet]) =
      values.groupBy(_.id).map(tweet_once)

    def filter_tweets(values: DList[Tweet]) =
      filter_duplicates(values).filter(x => filter_tweet_by_tweet_filters(x))

    /**
     * Parse a set of JSON-formatted tweets.  Input is (path, JSON).
     */
    def apply(lines: DList[(String, String)]) = {

      // Parse JSON into tweet records.  Filter out nulls (unparsable tweets).
      val values_extracted = lines.map(parse_json).filter(_ != null)

      /* Filter duplicates, invalid tweets, tweets not matching any
         tweet-level boolean filters. (User-level boolean filters get
         applied later.) */
      filter_tweets(values_extracted.filter(is_valid_tweet))
    }
  }

  class GroupTweets(opts: ParseTweetsParams)
      extends ParseTweetsAction {

    val operation_category = "Group"

    lazy val filter_groups_ast =
      create_parser(opts.filter_groups, foldcase = true)
    lazy val cfilter_groups_ast =
      create_parser(opts.cfilter_groups, foldcase = false)

    /**
     * Apply any boolean filters given in `--filter-groups` or
     * `--cfilter-groups`.
     */
    def filter_tweet_by_group_filters(tweet: Tweet) = {
      (filter_groups_ast == null || (filter_groups_ast matches tweet)) &&
       (cfilter_groups_ast == null || (cfilter_groups_ast matches tweet))
    }

    def tweet_to_record(tweet: Tweet) = {
      val key = opts.grouping match {
        case "user" => tweet.user
        case "file" => tweet.path
        case "time" =>
          ((tweet.min_timestamp / opts.timeslice) * opts.timeslice).toString
        case "none" => tweet.id.toString
      }
      Record(key, filter_tweet_by_group_filters(tweet), tweet)
    }

    /**
     * Merge the data associated with two tweets or tweet combinations
     * into a single tweet combination.  Concatenate text.  Find maximum
     * numbers of followers and followees.  Add number of tweets in each.
     * For latitude and longitude, take the earliest provided values
     * ("earliest" by timestamp and "provided" meaning not missing).
     */
    def merge_records(tw1: Record, tw2: Record): Record = {
      assert(tw1.key == tw2.key)
      val t1 = tw1.tweet
      val t2 = tw2.tweet
      val id = if (t1.id != t2.id) -1L else t1.id
      val lang = if (t1.lang != t2.lang) "[multiple]" else t1.lang
      val path = if (t1.path != t2.path) "[multiple]" else t1.path
      val (followers, following) =
        (math.max(t1.followers, t2.followers),
         math.max(t1.following, t2.following))
      val numtweets = t1.numtweets + t2.numtweets
      // Avoid computing stuff we will never use
      val text =
        if (opts.optional_fields contains "text")
          t1.text ++ t2.text
        else Seq[String]()
      val empty_map = Map[String, Int]()
      val user_mentions =
        if (opts.optional_fields contains "user-mentions")
          combine_maps(t1.user_mentions, t2.user_mentions)
        else empty_map
      val retweets =
        if (opts.optional_fields contains "retweets")
          combine_maps(t1.retweets, t2.retweets)
        else empty_map
      val hashtags =
        if (opts.optional_fields contains "hashtags")
          combine_maps(t1.hashtags, t2.hashtags)
        else empty_map
      val urls =
        if (opts.optional_fields contains "urls")
          combine_maps(t1.urls, t2.urls)
        else empty_map

      val (lat, long, geo_timestamp) =
        if (isNaN(t1.lat) && isNaN(t2.lat)) {
          (t1.lat, t1.long, math.min(t1.geo_timestamp, t2.geo_timestamp))
        } else if (isNaN(t2.lat)) {
          (t1.lat, t1.long, t1.geo_timestamp)
        } else if (isNaN(t1.lat)) {
          (t2.lat, t2.long, t2.geo_timestamp)
        } else if (t1.geo_timestamp < t2.geo_timestamp) {
          (t1.lat, t1.long, t1.geo_timestamp)
        } else {
          (t2.lat, t2.long, t2.geo_timestamp)
        }
      val min_timestamp = math.min(t1.min_timestamp, t2.min_timestamp)
      val max_timestamp = math.max(t1.max_timestamp, t2.max_timestamp)

      // FIXME maybe want to track the different users
      val tweet =
        Tweet("", path, text, t1.user, id, min_timestamp, max_timestamp,
          geo_timestamp, lat, long, followers, following, lang, numtweets,
          user_mentions, retweets, hashtags, urls)
      Record(tw1.key, tw1.matches || tw2.matches, tweet)
    }

    /**
     * Return true if tweet (combination) has a fully-specified latitude
     * and longitude.
     */
    def has_latlong(tw: Tweet) = {
      !isNaN(tw.lat) && !isNaN(tw.long)
    }

    val MAX_NUMBER_FOLLOWING = 1000
    val MIN_NUMBER_FOLLOWING = 5
    val MIN_NUMBER_FOLLOWERS = 10
    /**
     * Return true if this tweet combination (tweets for a given user)
     * appears to reflect a "spammer" user or some other user with
     * sufficiently nonstandard behavior that we want to exclude them (e.g.
     * a celebrity or an inactive user): Having too few or too many tweets,
     * following too many or too few, or having too few followers.  A spam
     * account is likely to have too many tweets -- and even more, to send
     * tweets to too many people (although we don't track this).  A spam
     * account sends much more than it receives, and may have no followers.
     * A celebrity account receives much more than it sends, and tends to have
     * a lot of followers.  People who send too few tweets simply don't
     * provide enough data.
     *
     * FIXME: We don't check for too many followers of a given account, but
     * instead too many people that a given account is following.  Perhaps
     * this is backwards?
     */
    def is_nonspammer(tw: Tweet): Boolean = {
      val retval =
        (tw.following >= MIN_NUMBER_FOLLOWING &&
           tw.following <= MAX_NUMBER_FOLLOWING) &&
        (tw.followers >= MIN_NUMBER_FOLLOWERS) &&
        (tw.numtweets >= opts.min_tweets && tw.numtweets <= opts.max_tweets)
      if (opts.debug && retval == false)
        logger.info("Rejecting is_nonspammer %s" format tw)
      retval
    }

    // bounding box for north america
    val MIN_LAT = 25.0
    val MIN_LNG = -126.0
    val MAX_LAT = 49.0
    val MAX_LNG = -60.0

    /**
     * Return true of this tweet (combination) is located within the
     * bounding box fo North America.
     */
    def northamerica_only(tw: Tweet): Boolean = {
      val retval = (tw.lat >= MIN_LAT && tw.lat <= MAX_LAT) &&
                   (tw.long >= MIN_LNG && tw.long <= MAX_LNG)
      if (opts.debug && retval == false)
        logger.info("Rejecting northamerica_only %s" format tw)
      retval
    }

    def is_good_geo_tweet(tw: Tweet): Boolean = {
      if (opts.debug)
        logger.info("Considering %s" format tw)
      has_latlong(tw) &&
      is_nonspammer(tw) &&
      northamerica_only(tw)
    }

    def any_matches(x: (String, Iterable[Record])) =
      x._2.toList.exists(_.matches)

    def apply(tweets: DList[Tweet]) = {
      // Group by grouping key (username, timestamp, etc.).  username, then combine the records for a user into a
      // tweet combination, with text concatenated and the location taken
      // from the earliest tweet with a specific coordinate; then filter
      // according to group-level user filters and convert back to tweets,
      // since we have no more need of the extra record-level info.
      val concatted = tweets.
        map(tweet_to_record).   // convert to Record (which contains grouping
                                // key and group-level filter result)
        groupBy(_.key).         // group on grouping key
        filter(any_matches).
        safeCombine(merge_records). // merge value tweet records
        map(_._2.tweet)         // convert back to Tweet

      // If grouping by user, filter the tweet combinations, removing users
      // without a specific coordinate; users that appear to be "spammers" or
      // other users with non-standard behavior; and users located outside of
      // North America.  FIXME: We still want to filter spammers; but this
      // is trickier when not grouping by user.  How to do it?
      if (opts.geographic_only) concatted.filter(is_good_geo_tweet)
      else concatted
    }
  }

  class TokenizeCountAndFormat(opts: ParseTweetsParams)
      extends ParseTweetsAction {

    val operation_category = "Tokenize"

    /**
     * Convert a word to lowercase.
     */
    def normalize_word(orig_word: String) = {
      val word =
        if (opts.preserve_case)
          orig_word
        else
          orig_word.toLowerCase
      // word.startsWith("@")
      if (word.contains("http://") || word.contains("https://"))
        "-LINK-"
      else
        word
    }

    /**
     * Return true if word should be filtered out (post-normalization).
     */
    def reject_word(word: String) = {
      word == "-LINK-"
    }

    /**
     * Return true if ngram should be filtered out (post-normalization).
     * Here we filter out things where every word should be filtered, or
     * where the first or last word should be filtered (in such a case, all
     * the rest will be contained in a one-size-down n-gram).
     */
    def reject_ngram(ngram: Iterable[String]) = {
      ngram.forall(reject_word) || reject_word(ngram.head) ||
        reject_word(ngram.last)
    }

    /**
     * Use Twokenize to break up a tweet into tokens and separate into ngrams.
     */
    def break_tweet_into_ngrams(text: String):
        Iterable[Iterable[String]] = {
      val words = Twokenize(text)
      val normwords = words.map(normalize_word)

      // Then, generate all possible ngrams up to a specified maximum length,
      // where each ngram is a sequence of words.  `sliding` overlays a sliding
      // window of a given size on a sequence to generate successive
      // subsequences -- exactly what we want to generate ngrams.  So we
      // generate all 1-grams, then all 2-grams, etc. up to the maximum size,
      // and then concatenate the separate lists together (that's what `flatMap`
      // does).
      (1 to opts.max_ngram).
        flatMap(normwords.sliding(_)).filter(!reject_ngram(_))
    }

    /**
     * Tokenize a tweet text string into ngrams and count them, emitting
     * the word-count pairs encoded into a string.
     * and emit the ngrams individually.
     * Each ngram is emitted along with the text data and a count of 1,
     * and later grouping + combining will add all the 1's to get the
     * ngram count.
     */
    def emit_ngrams(tweet_text: Seq[String]): String = {
      val ngrams =
        tweet_text.flatMap(break_tweet_into_ngrams(_)).toSeq.
          map(encode_ngram_for_count_map_field)
      shallow_encode_word_count_map(list_to_item_count_map(ngrams).toSeq)
    }

    /**
     * Given a tweet, tokenize the text into ngrams, count words and format
     * the result as a field; then convert the whole into a record to be
     * written out.
     */
    def tokenize_count_and_format(tweet: Tweet): String = {
      tweet.to_row(this, opts)
    }
  }

  /**
   * @param ty Type of value
   * @param key2 Second-level key to group on; Typically, either we want the
   *   individual value to appear in the overall stats (at 2nd level) or not;
   *   when not, put the individual value in `value`, and put the value of
   *   `ty` in `key2`; otherwise, put the individual value in `key2`, and
   *   usually put a constant value (e.g. "") in `value` so all relevant
   *   tweets get grouped together.
   * @param value See above.
   */
  case class FeatureValueStats(
    ty: String,
    key2: String,
    value: String,
    num_tweets: Int,
    min_timestamp: Timestamp,
    max_timestamp: Timestamp
  ) {
    def to_row(opts: ParseTweetsParams) = {
      import Encoder._
      Seq(
        string(ty),
        string(key2),
        string(value),
        int(num_tweets),
        timestamp(min_timestamp),
        timestamp(max_timestamp)
      ) mkString "\t"
    }
  }

  implicit val featureValueStatsWire =
    mkCaseWireFormat(FeatureValueStats.apply _, FeatureValueStats.unapply _)

  object FeatureValueStats {
    def row_fields =
      Seq(
        "type",
        "key2",
        "value",
        "num-tweets",
        "min-timestamp",
        "max-timestamp")

    def from_row(row: String, opts: ParseTweetsParams) = {
      import Decoder._
      val Array(ty, key2, value, num_tweets, min_timestamp, max_timestamp) =
        row.split("\t", -1)
      FeatureValueStats(
        string(ty),
        string(key2),
        string(value),
        int(num_tweets),
        timestamp(min_timestamp),
        timestamp(max_timestamp)
      )
    }

    def from_tweet(tweet: Tweet, ty: String, key2: String, value: String) = {
      FeatureValueStats(ty, key2, value, 1, tweet.min_timestamp,
        tweet.max_timestamp)
    }

    def merge_stats(x1: FeatureValueStats, x2: FeatureValueStats) = {
      assert(x1.ty == x2.ty)
      assert(x1.key2 == x2.key2)
      assert(x1.value == x2.value)
      FeatureValueStats(x1.ty, x1.key2, x1.value,
        x1.num_tweets + x2.num_tweets,
        math.min(x1.min_timestamp, x2.min_timestamp),
        math.max(x1.max_timestamp, x2.max_timestamp))
    }
  }

  /**
   * Statistics on any tweet "feature" (e.g. user, language) that can be
   * identified by a value of some type (e.g. string, number) and has an
   * associated map of occurrences of values of the feature.
   */
  case class FeatureStats(
    ty: String,
    key2: String,
    lowest_value_by_sort: String,
    highest_value_by_sort: String,
    most_common_value: String,
    most_common_count: Int,
    least_common_value: String,
    least_common_count: Int,
    num_value_types: Int,
    num_value_occurrences: Int
  ) extends Ordered[FeatureStats] {
    def compare(that: FeatureStats) = {
      (ty compare that.ty) match {
        case 0 => key2 compare that.key2
        case x => x
      }
    }

    def to_row(opts: ParseTweetsParams) = {
      import Encoder._
      Seq(
        string(ty),
        string(key2),
        string(lowest_value_by_sort),
        string(highest_value_by_sort),
        string(most_common_value),
        int(most_common_count),
        string(least_common_value),
        int(least_common_count),
        int(num_value_types),
        int(num_value_occurrences),
        double(num_value_occurrences.toDouble/num_value_types)
      ) mkString "\t"
    }
  }

  implicit val featureStatsWire =
    mkCaseWireFormat(FeatureStats.apply _, FeatureStats.unapply _)

  object FeatureStats {
    def row_fields =
      Seq(
        "type",
        "key2",
        "lowest-value-by-sort",
        "highest-value-by-sort",
        "most-common-value",
        "most-common-count",
        "least-common-value",
        "least-common-count",
        "num-value-types",
        "num-value-occurrences",
        "avg-value-occurrences"
      )

    def from_row(row: String) = {
      import Decoder._
      val Array(ty, key2, lowest_value_by_sort, highest_value_by_sort,
        most_common_value, most_common_count,
        least_common_value, least_common_count,
        num_value_types, num_value_occurrences, avo) =
        row.split("\t", -1)
      FeatureStats(
        string(ty),
        string(key2),
        string(lowest_value_by_sort),
        string(highest_value_by_sort),
        string(most_common_value),
        int(most_common_count),
        string(least_common_value),
        int(least_common_count),
        int(num_value_types),
        int(num_value_occurrences)
      )
    }

    def from_value_stats(vs: FeatureValueStats) =
      FeatureStats(vs.ty, vs. key2, vs.value, vs.value, vs.value, vs.num_tweets,
      vs.value, vs.num_tweets, 1, vs.num_tweets)

    def merge_stats(x1: FeatureStats, x2: FeatureStats) = {
      assert(x1.ty == x2.ty)
      assert(x1.key2 == x2.key2)
      val (most_common_value, most_common_count) =
        if (x1.most_common_count > x2.most_common_count)
          (x1.most_common_value, x1.most_common_count)
        else
          (x2.most_common_value, x2.most_common_count)
      val (least_common_value, least_common_count) =
        if (x1.least_common_count < x2.least_common_count)
          (x1.least_common_value, x1.least_common_count)
        else
          (x2.least_common_value, x2.least_common_count)
      FeatureStats(x1.ty, x1.key2,
        if (x1.lowest_value_by_sort < x2.lowest_value_by_sort)
          x1.lowest_value_by_sort
        else x2.lowest_value_by_sort,
        if (x1.highest_value_by_sort > x2.highest_value_by_sort)
          x1.highest_value_by_sort
        else x2.highest_value_by_sort,
        most_common_value, most_common_count,
        least_common_value, least_common_count,
        x1.num_value_types + x2.num_value_types,
        x1.num_value_occurrences + x2.num_value_occurrences)
    }
  }

  class GetStats(opts: ParseTweetsParams)
      extends ParseTweetsAction {

    import java.util.Calendar

    val operation_category = "GetStats"

    val date_fmts = Seq(
      ("year", "yyyy"),                   // Ex: "2012"
      ("year/month", "yyyy-MM (MMM)"),    // Ex. "2012-07 (Jul)"
      ("year/month/day",
        "yyyy-MM-dd (MMM d)"),            // Ex. "2012-07-05 (Jul 5)"
      ("month", "'month' MM (MMM)"),      // Ex. "month 07 (Jul)"
      ("month/week",
        "'month' MM (MMM), 'week' W"),    // Ex. "month 07 (Jul), week 2"
      ("month/day", "MM-dd (MMM d)"),     // Ex. "07-05 (Jul 5)"
      ("weekday", "'weekday' 'QQ' (EEE)"),// Ex. "weekday 2 (Mon)"
      ("hour", "HHaa"),                   // Ex. "09am"
      ("weekday/hour",
         "'weekday' 'QQ' (EEE), HHaa"),   // Ex. "weekday 2 (Mon), 23pm"
      ("hour/weekday",
        "HHaa, 'weekday' 'QQ' (EEE)"),    // Ex. "23pm, weekday 2 (Mon)"
      ("weekday/month", "'weekday' 'QQ' (EEE), 'month' MM (MMM)"),
                                    // Ex. "weekday 5 (Thu), month 07 (Jul)"
      ("month/weekday", "'month' MM (MMM), 'weekday' 'QQ' (EEE)")
                                   // Ex. "month 07 (Jul), weekday 5 (Thu)"
    )
    lazy val calinst = Calendar.getInstance
    lazy val sdfs =
      for ((engl, fmt) <- date_fmts) yield (engl, new SimpleDateFormat(fmt))

    /**
     * Format a timestamp according to a date format.  This would be easy if
     * not for the fact that SimpleDateFormat provides no way of inserting
     * the numeric equivalent of a day of the week, which we want in order
     * to make sorting turn out correctly.  So we have to retrieve it using
     * the `Calendar` class and shoehorn it in wherever the non-code QQ
     * was inserted.
     *
     * NOTE, a quick guide to Java date-related classes:
     *
     * java.util.Date: A simple wrapper around a timestamp in "Epoch time",
     *   i.e. milliseconds after the Unix Epoch of Jan 1, 1970, 00:00:00 GMT.
     *   Formerly also used for converting timestamps into human-style
     *   dates, but all that stuff is long deprecated because of lack of
     *   internationalization support.
     * java.util.Calendar: A class that supports conversion between timestamps
     *   and human-style dates, e.g. to figure out the year, month and day of
     *   a given timestamp.  Supports time zones, daylight savings oddities,
     *   etc.  Subclasses are supposed to represent different calendar systems
     *   but in reality there's only one, named GregorianCalendar but which
     *   actually supports both Gregorian (modern) and Julian (old-style,
     *   with no leap-year special-casing of years divisible by 100) calendars,
     *   with a configurable cross-over point.  Support for other calendars
     *   (Islamic, Jewish, etc.) is provided by third-party libraries (e.g.
     *   JodaTime), which typically discard the java.util.Calendar framework
     *   and create their own.
     * java.util.DateFormat: A class that supports conversion between
     *   timestamps and human-style dates nicely formatted into a string, e.g.
     *   generating strings like "Jul 23, 2012 08:05pm".  Again, theoretically
     *   there are particular subclasses to support different formatting
     *   mechanisms but in reality there's only one, SimpleDateFormat.
     *   Readable dates are formatted using a template, and there's a good
     *   deal of localization-specific stuff under the hood that theoretically
     *   the programmer doesn't need to worry about.
     */
    def format_date(time: Timestamp, fmt: SimpleDateFormat) = {
      val output = fmt.format(new Date(time))
      calinst.setTimeInMillis(time)
      val weekday = calinst.get(Calendar.DAY_OF_WEEK)
      output.replace("QQ", weekday.toString)
    }
      
    def stats_for_tweet(tweet: Tweet) = {
      Seq(FeatureValueStats.from_tweet(tweet, "user", "user", tweet.user),
          // Get a summary for all languages plus a summary for each lang
          FeatureValueStats.from_tweet(tweet, "lang", tweet.lang, ""),
          FeatureValueStats.from_tweet(tweet, "lang", "lang", tweet.lang)) ++
        sdfs.map { case (engl, fmt) =>
          FeatureValueStats.from_tweet(
            tweet, engl, format_date(tweet.min_timestamp, fmt), "") }
    }

    /**
     * Compute statistics on a DList of tweets.
     */
    def get_by_value(tweets: DList[Tweet]) = {
      /* Operations:

         1. For each tweet, and for each feature we're interested in getting
            stats on (e.g. users, languages, etc.), generate a tuple
            (keytype, key, value) that has the type of feature as `keytype`
            (e.g. "user"), the value of the feature in `key` (e.g. the user
            name), and some sort of stats object (e.g. `FeatureStats`),
            giving statistics on that user (etc.) derived from the individual
            tweet.

         2. Take the resulting DList and group by grouping key.  Combine the
            resulting `FeatureStats` together by adding their values or
            taking max/min or whatever. (If there are multiple feature types,
            we might have multiple classes involved, so we need to condition
            on the feature type.)

         3. The resulting DList has one entry per feature value, giving
            stats on all tweets corresponding to that feature value.  We
            want to aggregate again of feature type, to get statistics on
            the whole type (e.g. how many different feature values, how
            often they occur).
       */
      tweets.flatMap(x => stats_for_tweet(x)).
      groupBy({ stats => (stats.ty, stats.key2, stats.value)}).
      combine(FeatureValueStats.merge_stats).
      map(_._2)
    }

    def get_by_type(values: DList[FeatureValueStats]) = {
      values.map(FeatureStats.from_value_stats(_)).
      groupBy({ stats => (stats.ty, stats.key2) }).
      combine(FeatureStats.merge_stats).
      map(_._2)
    }
  }

  class ParseTweetsDriver(opts: ParseTweetsParams)
      extends ParseTweetsAction {

    val operation_category = "Driver"

    def corpus_suffix = {
      val dist_type = if (opts.max_ngram == 1) "unigram" else "ngram"
      "%s-%s-counts-tweets" format (opts.split, dist_type)
    }

    /**
     * Output a schema file of the appropriate name.
     */
    def output_schema(filehand: FileHandler) {
      val filename = Schema.construct_schema_file(filehand,
        opts.output, opts.corpus_name, corpus_suffix)
      logger.info("Outputting a schema to %s ..." format filename)
      // We add the counts data to what to_row() normally outputs so we
      // have to add the same field here
      val fields = Tweet.row_fields(opts)
      val fixed_fields = Map(
<<<<<<< HEAD
        "corpus" -> opts.corpus_name,
        "corpus-type" -> ("twitter-%s" format
          (if (opts.grouping == "none") "tweets" else opts.grouping)),
        "split" -> opts.split
      ) ++ (
=======
          "corpus" -> opts.corpus_name,
          "generating-app" -> "ParseTweets",
          "corpus-type" -> ("twitter-%s" format opts.grouping)) ++
        opts.non_default_params_string.toMap ++
        Map(
          "grouping" -> opts.grouping,
          "output-format" -> opts.output_format,
          "split" -> opts.split
        ) ++ (
>>>>>>> f1bcc623
        if (opts.grouping == "time")
          Map("corpus-timeslice" -> opts.timeslice.toString)
        else
          Map[String, String]()
      )
      val schema = new Schema(fields, fixed_fields)
      schema.output_schema_file(filehand, filename)
    }
  }

  def create_params(ap: ArgParser) = new ParseTweetsParams(ap)
  val progname = "ParseTweets"

  def run() {
    val opts = init_scoobi_app()
    val filehand = new HadoopFileHandler(configuration)
    if (opts.corpus_name == null) {
      val (_, last_component) = filehand.split_filename(opts.input)
      opts.corpus_name = last_component.replace("*", "_")
    }
    errprint("ParseTweets: " + (opts.grouping match {
      case "time" =>
        "grouping by time, with slices of %g seconds".
          format(opts.timeslice_float)
      case "user" =>
        "grouping by user"
      case "file" =>
        "grouping by file"
      case "none" =>
        "not grouping"
    }))
    errprint("ParseTweets: " + (opts.output_format match {
<<<<<<< HEAD
      case "ungrouped-corpus" =>
        "outputting (ungrouped) tweets as a TextGrounder corpus"
      case "grouped-corpus" =>
        "outputting tweet groups as a TextGrounder corpus"
      case "raw" =>
        "outputting ungrouped tweets as raw JSON"
=======
      case "corpus" =>
        "outputting tweets as a TextGrounder corpus"
      case "json" =>
        "outputting tweets as raw JSON"
>>>>>>> f1bcc623
      case "stats" =>
        "outputting statistics on tweets"
    }))
    val ptp = new ParseTweetsDriver(opts)

    // Firstly we load up all the (new-line-separated) JSON lines.
    val lines: DList[(String, String)] =
      TextInput.fromTextFileWithPath(opts.input)

    errprint("ParseTweets: Generate tweets ...")
    val tweets1 = new ParseAndUniquifyTweets(opts)(lines)

    /* Maybe group tweets */
    val tweets =
      if (opts.grouping == "none") tweets1
      else new GroupTweets(opts)(tweets1)

    def dlist_output_lines(lines: DList[String],
        corpus_suffix: String, fields: Seq[String]) = {
      val outdir = opts.output + "-" + corpus_suffix
      persist(TextOutput.toTextFile(lines, outdir))
      val out_schema = new Schema(fields, Map("corpus" -> opts.corpus_name))
      val out_schema_fn = Schema.construct_schema_file(filehand,
          outdir, opts.corpus_name, corpus_suffix)
      rename_output_files(outdir, opts.corpus_name, corpus_suffix)
      out_schema.output_schema_file(filehand, out_schema_fn)
      outdir
    }

    def local_output_lines(lines: Iterable[String],
        corpus_suffix: String, fields: Seq[String]) = {
      val outdir = opts.output + "-" + corpus_suffix
      filehand.make_directories(outdir)
      val out_schema = new Schema(fields, Map("corpus" -> opts.corpus_name))
      val out_schema_file = Schema.construct_schema_file(filehand,
          outdir, opts.corpus_name, corpus_suffix)
      out_schema.output_schema_file(filehand, out_schema_file)
      val outfile = CorpusFileProcessor.construct_output_file(filehand, outdir,
        opts.corpus_name, corpus_suffix, ".txt")
      val outstr = filehand.openw(outfile)
      lines.map(outstr.println(_))
      outstr.close()
      outdir
    }

    def rename_outfiles() {
      rename_output_files(opts.output, opts.corpus_name, ptp.corpus_suffix)
    }

    opts.output_format match {
      case "json" => {
        /* We're outputting JSON's directly. */
        persist(TextOutput.toTextFile(tweets.map(_.json), opts.output))
        rename_outfiles()
      }
      case "grouped-corpus" | "ungrouped-corpus" => {
        val tfct = new TokenizeCountAndFormat(opts)
        // Tokenize the combined text into words, possibly generate ngrams
        // from them, count them up and output results formatted into a record.
        val nicely_formatted = tweets.map(tfct.tokenize_count_and_format)
        persist(TextOutput.toTextFile(nicely_formatted, opts.output))
        rename_outfiles()
        // create a schema
        ptp.output_schema(filehand)
      }
      case "stats" => {
        val get_stats = new GetStats(opts)
        val by_value = get_stats.get_by_value(tweets)
        val dlist_by_type = get_stats.get_by_type(by_value)
        val by_type = persist(dlist_by_type.materialize).toSeq.sorted
        val stats_suffix = "stats"
        local_output_lines(by_type.map(_.to_row(opts)),
          stats_suffix, FeatureStats.row_fields)
        val userstat = by_type.filter(x =>
          x.ty == "user" && x.key2 == "user").toSeq(0)
        errprint("\nCombined summary:")
        errprint("%s tweets by %s users = %.2f tweets/user",
          with_commas(userstat.num_value_occurrences),
          with_commas(userstat.num_value_types),
          userstat.num_value_occurrences.toDouble / userstat.num_value_types)
        val monthstat = by_type.filter(_.ty == "year/month")
        errprint("\nSummary by month:")
        for (mo <- monthstat)
          errprint("%-20s: %12s tweets", mo.key2,
            with_commas(mo.num_value_occurrences))
        val daystat = by_type.filter(_.ty == "year/month/day")
        errprint("\nSummary by day:")
        for (d <- daystat)
          errprint("%-20s: %12s tweets", d.key2,
            with_commas(d.num_value_occurrences))
        errprint("\n")
      }
    }

    errprint("ParseTweets: done.")

    finish_scoobi_app(opts)
  }
  /*

  To build a classifier for conserv vs liberal:

  1. Look for people retweeting congressmen or governor tweets, possibly at
     some minimum level of retweeting (or rely on followers, for some
     minimum number of people following)
  2. Make sure either they predominate having retweets from one party,
     and/or use the DW-NOMINATE scores to pick out people whose average
     ideology score of their retweets is near the extremes.
  */
}
<|MERGE_RESOLUTION|>--- conflicted
+++ resolved
@@ -46,31 +46,20 @@
 class ParseTweetsParams(ap: ArgParser) extends
     ScoobiProcessFilesParams(ap) {
   var grouping = ap.option[String]("grouping", "g", "gr", "group",
-<<<<<<< HEAD
     default = "none",
-    choices = Seq("user", "time", "none"),
-    help="""Mode for grouping tweets.  There are currently three methods
-    of grouping: `user`, `time` (i.e. all tweets within a given
-    timeslice, specified with `--timeslice`) and `none` (no grouping;
-    tweets are passed through directly, after duplicated tweets have been
-    removed).  Default is `%default`.  Tweet grouping is used for two
-    purposes: For filtering by group (using `--filter-groups` or
-    `--cfilter-groups`) and for outputting grouped tweets using
-    `--output-format=grouped-corpus`.""")
-  var output_format = ap.option[String]("output-format", "of",
-    choices = Seq("corpus", "grouped-corpus", "ungrouped-corpus",
-      "stats", "raw"),
-=======
     choices = Seq("user", "time", "file", "none"),
     help="""Mode for grouping tweets.  There are currently four methods
     of grouping: `user`, `time` (i.e. all tweets within a given
     timeslice, specified with `--timeslice`), `file` (all tweets within a
     given input file) and `none` (no grouping; tweets are passed through
     directly, after duplicated tweets have been removed).  Default is
-    `user` when `--ouput-format=corpus`, and `none` otherwise.""")
+    `%default`.  Tweet grouping is used for two purposes: For filtering by
+    group (using `--filter-groups` or `--cfilter-groups`) and for outputting
+    grouped tweets using `--output-format=grouped-corpus`.""")
+
   var output_format = ap.option[String]("output-format", "of",
-    choices = Seq("corpus", "stats", "json"),
->>>>>>> f1bcc623
+    choices = Seq("corpus", "grouped-corpus", "ungrouped-corpus",
+      "stats", "json"),
     default = "corpus",
     help="""Format for output of tweets or tweet groups.  Possibilities are
     
@@ -84,14 +73,8 @@
     if a value of `--grouping` other than `none` is specified,
     `ungrouped-corpus` otherwise.)
   
-<<<<<<< HEAD
-    -- `raw` (Simply output JSON-formatted tweets directly, exactly as
-    received.)
-=======
-    -- `json` (Simply output JSON-formatted tweets directly, exactly as received;
-    only possible for `--grouping=none`, in which case the input tweets will be
-    output directly, after removing duplicates.)
->>>>>>> f1bcc623
+    -- `json` (Simply output JSON-formatted tweets directly, exactly as
+    received, after removing duplicates.)
     
     -- `stats` (Corpus-style output with statistics on the tweets, users, etc.
     rather than outputting the tweets themselves.)""")
@@ -287,7 +270,6 @@
 
   override def check_usage() {
     timeslice = (timeslice_float * 1000).toLong
-<<<<<<< HEAD
     if (output_format == "corpus") {
       if (grouping != "none")
         output_format = "grouped-corpus"
@@ -296,13 +278,7 @@
     }
     if (output_format == "grouped-corpus" && grouping == "none")
       ap.usageError("`grouped-corpus` output format not allowed when `--grouping=none`")
-=======
-    if (grouping == null)
-      grouping = if (output_format == "corpus") "user" else "none"
-    if (output_format == "json" && grouping != "none")
-      ap.usageError("`json` output format only allowed when `--grouping=none`")
     optional_fields = parse_output_fields(output_fields)
->>>>>>> f1bcc623
   }
 }
 
@@ -1764,23 +1740,17 @@
       // have to add the same field here
       val fields = Tweet.row_fields(opts)
       val fixed_fields = Map(
-<<<<<<< HEAD
-        "corpus" -> opts.corpus_name,
-        "corpus-type" -> ("twitter-%s" format
-          (if (opts.grouping == "none") "tweets" else opts.grouping)),
-        "split" -> opts.split
-      ) ++ (
-=======
           "corpus" -> opts.corpus_name,
           "generating-app" -> "ParseTweets",
-          "corpus-type" -> ("twitter-%s" format opts.grouping)) ++
+          "corpus-type" -> ("twitter-%s" format
+            (if (opts.grouping == "none") "tweets" else opts.grouping))
+        ) ++
         opts.non_default_params_string.toMap ++
         Map(
           "grouping" -> opts.grouping,
           "output-format" -> opts.output_format,
           "split" -> opts.split
         ) ++ (
->>>>>>> f1bcc623
         if (opts.grouping == "time")
           Map("corpus-timeslice" -> opts.timeslice.toString)
         else
@@ -1813,19 +1783,12 @@
         "not grouping"
     }))
     errprint("ParseTweets: " + (opts.output_format match {
-<<<<<<< HEAD
       case "ungrouped-corpus" =>
         "outputting (ungrouped) tweets as a TextGrounder corpus"
       case "grouped-corpus" =>
         "outputting tweet groups as a TextGrounder corpus"
-      case "raw" =>
+      case "json" =>
         "outputting ungrouped tweets as raw JSON"
-=======
-      case "corpus" =>
-        "outputting tweets as a TextGrounder corpus"
-      case "json" =>
-        "outputting tweets as raw JSON"
->>>>>>> f1bcc623
       case "stats" =>
         "outputting statistics on tweets"
     }))
