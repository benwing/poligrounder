
//  ProcessTwitterPull.scala
//
//  Copyright (C) 2012 Stephen Roller, The University of Texas at Austin
//  Copyright (C) 2012 Ben Wing, The University of Texas at Austin
//
//  Licensed under the Apache License, Version 2.0 (the "License");
//  you may not use this file except in compliance with the License.
//  You may obtain a copy of the License at
//
//      http://www.apache.org/licenses/LICENSE-2.0
//
//  Unless required by applicable law or agreed to in writing, software
//  distributed under the License is distributed on an "AS IS" BASIS,
//  WITHOUT WARRANTIES OR CONDITIONS OF ANY KIND, either express or implied.
//  See the License for the specific language governing permissions and
//  limitations under the License.
///////////////////////////////////////////////////////////////////////////////

package opennlp.textgrounder.preprocess

import net.liftweb
import com.codahale.jerkson
import com.nicta.scoobi.Scoobi._
import java.io._
import java.lang.Double.isNaN
import java.text.{SimpleDateFormat, ParseException}
import collection.JavaConversions._

import util.control.Breaks._

import opennlp.textgrounder.util.Twokenize
import opennlp.textgrounder.util.argparser._
import opennlp.textgrounder.util.ioutil._
import opennlp.textgrounder.util.printutil._
import opennlp.textgrounder.gridlocate.DistDocument

/*
 * This program takes, as input, files which contain one tweet
 * per line in json format as directly pulled from the twitter
 * API. It combines the tweets either by user or by time, and outputs a
 * folder that may be used as the --input-corpus argument of tg-geolocate.
 * This is in "TextGrounder corpus" format, with one document per line,
 * fields separated by tabs, and all the ngrams and counts placed in a single
 * field, of the form "WORD1:WORD2:...:COUNT WORD1:WORD2:...:COUNT ...".
 *
 * The fields currently output are:
 *
 * 1. user
 * 2. timestamp
 * 3. latitude,longitude
 * 4. number of followers (people following the user)
 * 5. number of people the user is following
 * 6. number of tweets merged to form the per-user document
 * 7. unigram text of combined tweets
 *
 * NOTE: A schema is generated and properly named, but the main file is
 * currently given a name by Scoobi and needs to be renamed to correspond
 * with the schema file: e.g. if the schema file is called
 * "sep-22-debate-training-unigram-counts-schema.txt", then the main file
 * should be called "sep-22-debate-training-unigram-counts.txt".
 *
 * When merging by user, the code uses the earliest geolocated tweet as the
 * user's location; tweets with a bounding box as their location rather than a
 * single point are treated as if they have no location.  Then the code filters
 * out users that have no geolocation or have a geolocation outside of North
 * America (according to a crude bounding box), as well as those that are
 * identified as likely "spammers" according to their number of followers and
 * number of people they are following.
 */

class ProcessTwitterPullParams(ap: ArgParser) {
  // The following is set based on presence or absence of --by-time
  var keytype = "user"
  var timeslice_float = ap.option[Double]("timeslice", "time-slice",
    default = 6.0,
    help="""Number of seconds per timeslice when grouping '--by-time'.
    Can be a fractional number.  Default %default.""")
  // The following is set based on --timeslice
  var timeslice: Long = _
  var corpus_name = ap.option[String]("corpus-name", default = "unknown",
    help="""Name of corpus; for identification purposes.
    Default '%default'.""")
  var split = ap.option[String]("split", default = "training",
    help="""Split (training, dev, test) to place data in.  Default %default.""")
  var filter = ap.option[String]("filter",
    help="""Boolean expression used to filter tweets to be output.
Expression consists of one or more sequences of words, joined by the operators
AND, OR and NOT.  A sequence of words matches a tweet if and only if that exact
sequence is found in the tweet (tweets are matched after they have been
tokenized).  AND has higher precedence than OR.  Parentheses can be used
for grouping or precedence.  Any word that is quoted is treated as a literal
regardless of the characters in it; this can be used to treat words such as
"AND" literally.  Matching is case-insensitive; use '--cfilter' for
case-sensitive matching.  Note that the use of '--preserve-case' has no effect
on the case sensitivity of filtering; it rather affects whether the output
is converted to lowercase or left as-is.

Examples:

--filter "mitt romney OR obama"

Look for any tweets containing the sequence "mitt romney" (in any case) or
"Obama".

--filter "mitt AND romney OR barack AND obama"

Look for any tweets containing either the words "mitt" and "romney" (in any
case and anywhere in the tweet) or the words "barack" and "obama".

--filter "hillary OR bill AND clinton"

Look for any tweets containing either the word "hillary" or both the words
"bill" and "clinton" (anywhere in the tweet).

--filter "(hillary OR bill) AND clinton"

Look for any tweets containing the word "clinton" as well as either the words
"bill" or "hillary".""")
  var cfilter = ap.option[String]("cfilter",
    help="""Boolean expression used to filter tweets to be output, with
    case-sensitive matching.  Format is identical to '--filter'.""")
  var by_time = ap.flag("by-time",
    help="""Group tweets by time instead of by user.  When this is used, all
    tweets within a timeslice of a give number of seconds (specified using
    '--timeslice') are grouped together.""")
  var preserve_case = ap.flag("preserve-case",
    help="""Don't lowercase words.  This preserves the difference
    between e.g. the name "Mark" and the word "mark".""")
  var max_ngram = ap.option[Int]("max-ngram", "max-n-gram", "ngram", "n-gram",
    default = 1,
    help="""Largest size of n-grams to create.  Default 1, i.e. distribution
    only contains unigrams.""")
  var min_tweets = ap.option[Int]("min-tweets",
    default = 10,
    help="""Minimum number of tweets per user for user to be accepted in
    --by-user mode.""")
  var max_tweets = ap.option[Int]("max-tweets",
    default = 1000,
    help="""Maximum number of tweets per user for user to be accepted in
    --by-user mode.""")
  var debug = ap.flag("debug",
    help="""Output debug info about tweet processing/acceptance.""")
  var debug_file = ap.option[String]("debug-file",
    help="""File to write debug info to, instead of stderr.""")
  var use_jerkson = ap.flag("use-jerkson",
    help="""Use Jerkson instead of Lift to parse JSON.""")
  var input = ap.positional[String]("INPUT",
    help = "Source directory to read files from.")
  var output = ap.positional[String]("OUTPUT",
    help = "Destination directory to place files in.")
}

import scala.util.parsing.combinator.lexical.StdLexical
import scala.util.parsing.combinator.syntactical._
import scala.util.parsing.input.CharArrayReader.EofCh

/**
 * A class used for filtering tweets using a boolean expression.
 * Parsing of the boolean expression uses Scala parsing combinators.
 *
 * To use, create an instance of this class; then call `parse` to
 * parse an expression into an abstract syntax tree object.  Then use
 * the `matches` method on this object to match against a tweet.
 */
class TweetFilterParser(foldcase: Boolean) extends StandardTokenParsers {
  sealed abstract class Expr {
    /**
     * Check if this expression matches the given sequence of words.
     */
    def matches(x: Seq[String]) =
      if (foldcase)
        check(x map (_.toLowerCase))
      else
        check(x)
    // Not meant to be called externally.
    def check(x: Seq[String]): Boolean
  }

  case class EConst(value: Seq[String]) extends Expr {
    def check(x: Seq[String]) = x containsSlice value
  }

  case class EAnd(left:Expr, right:Expr) extends Expr {
    def check(x: Seq[String]) = left.check(x) && right.check(x)
  }

  case class EOr(left:Expr, right:Expr) extends Expr {
    def check(x: Seq[String]) = left.check(x) || right.check(x)
  }

  case class ENot(e:Expr) extends Expr {
    def check(x: Seq[String]) = !e.check(x)
  }

  class ExprLexical extends StdLexical {
    override def token: Parser[Token] = floatingToken | super.token

    def floatingToken: Parser[Token] =
      rep1(digit) ~ optFraction ~ optExponent ^^
        { case intPart ~ frac ~ exp => NumericLit(
            (intPart mkString "") :: frac :: exp :: Nil mkString "")}

    def chr(c:Char) = elem("", ch => ch==c )
    def sign = chr('+') | chr('-')
    def optSign = opt(sign) ^^ {
      case None => ""
      case Some(sign) => sign
    }
    def fraction = '.' ~ rep(digit) ^^ {
      case dot ~ ff => dot :: (ff mkString "") :: Nil mkString ""
    }
    def optFraction = opt(fraction) ^^ {
      case None => ""
      case Some(fraction) => fraction
    }
    def exponent = (chr('e') | chr('E')) ~ optSign ~ rep1(digit) ^^ {
      case e ~ optSign ~ exp => e :: optSign :: (exp mkString "") :: Nil mkString ""
    }
    def optExponent = opt(exponent) ^^ {
      case None => ""
      case Some(exponent) => exponent
    }
  }

  class FilterLexical extends StdLexical {
    // see `token` in `Scanners`
    override def token: Parser[Token] =
      ( delim
      | unquotedWordChar ~ rep( unquotedWordChar )  ^^
         { case first ~ rest => processIdent(first :: rest mkString "") }
      | '\"' ~ rep( quotedWordChar ) ~ '\"' ^^
         { case '\"' ~ chars ~ '\"' => StringLit(chars mkString "") }
      | EofCh ^^^ EOF
      | '\"' ~> failure("unclosed string literal")
      | failure("illegal character")
      )

    def isPrintable(ch: Char) =
       !ch.isControl && !ch.isSpaceChar && !ch.isWhitespace && ch != EofCh
    def isPrintableNonDelim(ch: Char) =
       isPrintable(ch) && ch != '(' && ch != ')'
    def unquotedWordChar = elem("unquoted word char",
       ch => ch != '"' && isPrintableNonDelim(ch))
    def quotedWordChar = elem("quoted word char",
       ch => ch != '"' && ch != '\n' && ch != EofCh)

   // // see `whitespace in `Scanners`
   // def whitespace: Parser[Any] = rep(
   //     whitespaceChar
   // //  | '/' ~ '/' ~ rep( chrExcept(EofCh, '\n') )
   //   )

    override protected def processIdent(name: String) =
      if (reserved contains name) Keyword(name) else StringLit(name)
  }

  override val lexical = new FilterLexical
  lexical.reserved ++= List("AND", "OR", "NOT")
  // lexical.delimiters ++= List("&","|","!","(",")")
  lexical.delimiters ++= List("(",")")

  def word = stringLit ^^ {
    s => EConst(Seq(if (foldcase) s.toLowerCase else s))
  }

  def words = word.+ ^^ {
    x => EConst(x.flatMap(_ match { case EConst(y) => y }))
  }

  def parens: Parser[Expr] = "(" ~> expr <~ ")"

  def not: Parser[ENot] = "NOT" ~> term ^^ { ENot(_) }

  def term = ( words | parens | not )

  def andexpr = term * (
    "AND" ^^^ { (a:Expr, b:Expr) => EAnd(a,b) } )

  def orexpr = andexpr * (
    "OR" ^^^ { (a:Expr, b:Expr) => EOr(a,b) } )

  def expr = ( orexpr | term )

  def maybe_parse(s: String) = {
    val tokens = new lexical.Scanner(s)
    phrase(expr)(tokens)
  }

  def parse(s: String): Expr = {
    maybe_parse(s) match {
      case Success(tree, _) => tree
      case e: NoSuccess =>
        throw new IllegalArgumentException("Bad syntax: "+s)
    }
  }

  def test(exprstr: String, tweet: Seq[String]) = {
    maybe_parse(exprstr) match {
      case Success(tree, _) =>
        println("Tree: "+tree)
        val v = tree.matches(tweet)
        println("Eval: "+v)
      case e: NoSuccess => errprint("%s\n" format e)
    }
  }
  
  //A main method for testing
  def main(args: Array[String]) = test(args(0), args(1).split("""\s"""))
}

object ParseAndUniquifyTweets {
  import ProcessTwitterPull._

  /**
   * Convert a Twitter timestamp, e.g. "Tue Jun 05 14:31:21 +0000 2012", into
   * a time in milliseconds since the Epoch (Jan 1 1970, or so).
   */
  def parse_time(timestring: String): Long = {
    val sdf = new SimpleDateFormat("EEE MMM dd HH:mm:ss ZZZZZ yyyy")
    try {
      sdf.parse(timestring)
      sdf.getCalendar.getTimeInMillis
    } catch {
      case pe: ParseException => 0
    }
  }

  /**
   * An empty tweet, stored as a full IDRecord.
   */
  val empty_tweet: IDRecord = ("", ("", ("", 0, "", Double.NaN, Double.NaN, 0, 0, 0)))

  def parse_problem(line: String, e: Exception) = {
    dbg("Error parsing line: %s\n%s", line, e)
    empty_tweet
  }

  def force_value(value: liftweb.json.JValue): String = {
    if ((value values) == null)
      null
    else
      (value values) toString
  }

  /**
   * Parse a JSON line into a tweet, using Lift.
   */
<<<<<<< HEAD
  def parse_json(line: String): IDRecord = {
    // For testing
    // dbg("parsing JSON: %s", line)
=======
  def parse_json_lift(line: String): IDRecord = {
    try {
      val parsed = liftweb.json.parse(line)
      val user = force_value(parsed \ "user" \ "screen_name")
      val timestamp = parse_time(force_value(parsed \ "created_at"))
      val text = force_value(parsed \ "text").replaceAll("\\s+", " ")
      val followers = force_value(parsed \ "user" \ "followers_count").toInt
      val following = force_value(parsed \ "user" \ "friends_count").toInt
      val tweet_id = force_value(parsed \ "id_str")
      val (lat, lng) = 
        if ((parsed \ "coordinates" values) == null ||
            (force_value(parsed \ "coordinates" \ "type") != "Point")) {
          (Double.NaN, Double.NaN)
        } else {
          val latlng: List[Number] = 
            (parsed \ "coordinates" \ "coordinates" values).asInstanceOf[List[Number]]
          (latlng(1).doubleValue, latlng(0).doubleValue)
        }
      val key = Opts.keytype match {
        case "user" => user
        case _ => ((timestamp / Opts.timeslice) * Opts.timeslice).toString
      }
      (tweet_id, (key, (user, timestamp, text, lat, lng, followers, following, 1)))
    } catch {
      case jpe: liftweb.json.JsonParser.ParseException =>
        parse_problem(line, jpe)
      case npe: NullPointerException =>
        parse_problem(line, npe)
      case nfe: NumberFormatException =>
        parse_problem(line, nfe)
      case e: Exception =>
        { parse_problem(line, e); throw e }
      case npe: NullPointerException => empty_tweet
    }
  }

  def get_string(value: Map[String, Any], l1: String) = {
    value(l1).asInstanceOf[String]
  }

  def get_2nd_level_value[T](value: Map[String, Any], l1: String,
      l2: String) = {
    value(l1).asInstanceOf[java.util.LinkedHashMap[String,Any]](l2).
      asInstanceOf[T]
  }

  /**
   * Parse a JSON line into a tweet, using Jerkson.
   */

  def parse_json_jerkson(line: String): IDRecord = {
>>>>>>> 7e4402a9
    try {
      val parsed = jerkson.Json.parse[Map[String,Any]](line)
      val user = get_2nd_level_value[String](parsed, "user", "screen_name")
      val timestamp = parse_time(get_string(parsed, "created_at"))
      val text = get_string(parsed, "text").replaceAll("\\s+", " ")
      val followers = get_2nd_level_value[Int](parsed, "user", "followers_count")
      val following = get_2nd_level_value[Int](parsed, "user", "friends_count")
      val tweet_id = get_string(parsed, "id_str")
      val (lat, lng) = 
        if (parsed("coordinates") == null ||
            get_2nd_level_value[String](parsed, "coordinates", "type")
              != "Point") {
          (Double.NaN, Double.NaN)
        } else {
          val latlng = 
            get_2nd_level_value[java.util.ArrayList[Number]](parsed,
              "coordinates", "coordinates")
          (latlng(1).doubleValue, latlng(0).doubleValue)
        }
      val key = Opts.keytype match {
        case "user" => user
        case _ => ((timestamp / Opts.timeslice) * Opts.timeslice).toString
      }
      (tweet_id, (key, (user, timestamp, text, lat, lng, followers, following, 1)))
    } catch {
      case jpe: jerkson.ParsingException =>
        parse_problem(line, jpe)
      case npe: NullPointerException =>
        parse_problem(line, npe)
      case nfe: NumberFormatException =>
        parse_problem(line, nfe)
      case nsee: NoSuchElementException =>
        parse_problem(line, nsee)
      case e: Exception =>
        { parse_problem(line, e); throw e }
    }
  }

  /*
   * Parse a JSON line into a tweet.  Return value is an IDRecord, including
   * the tweet ID, username, text and all other data.
   */
  def parse_json(line: String): IDRecord = {
    // For testing
    // errprint("parsing JSON: %s", line)
    if (line.trim == "")
      empty_tweet
    else if (Opts.use_jerkson)
      parse_json_jerkson(line)
    else
      parse_json_lift(line)
  }

  /**
   * Return true if this tweet is "valid" in that it doesn't have any
   * out-of-range values (blank strings or 0-valued quantities).  Note
   * that we treat a case where both latitude and longitude are 0 as
   * invalid even though technically such a place could exist. (FIXME,
   * use NaN or something to indicate a missing latitude or longitude).
   */
  def is_valid_tweet(id_r: IDRecord): Boolean = {
    // filters out invalid tweets, as well as trivial spam
    val (tw_id, (key, (user, ts, text, lat, lng, fers, fing, numtw))) = id_r
    tw_id != "" && ts != 0.0 && user != "" && !(lat == 0.0 && lng == 0.0)
  }

  /**
   * Select the first tweet with the same ID.  For various reasons we may
   * have duplicates of the same tweet among our data.  E.g. it seems that
   * Twitter itself sometimes streams duplicates through its Streaming API,
   * and data from different sources will almost certainly have duplicates.
   * Furthermore, sometimes we want to get all the tweets even in the presence
   * of flakiness that causes Twitter to sometimes bomb out in a Streaming
   * session and take a while to restart, so we have two or three simultaneous
   * streams going recording the same stuff, hoping that Twitter bombs out at
   * different points in the different sessions (which is generally true).
   * Then, all or almost all the tweets are available in the different streams,
   * but there is a lot of duplication that needs to be tossed aside.
   */
  def tweet_once(id_rs: (TweetID, Iterable[Record])): Record = {
    val (id, rs) = id_rs
    rs.head
  }

  def apply(lines: DList[String]) = {
    // Parse JSON into tweet records (IDRecord), filter out invalid tweets.
    val values_extracted = lines.map(parse_json).filter(is_valid_tweet)

    // Filter out duplicate tweets -- group by Tweet ID and then take the
    // first tweet for a given ID.  Duplicate tweets occur for various
    // reasons, e.g. sometimes in the stream itself due to Twitter errors,
    // or when combining data from multiple, possibly overlapping, sources.
    // In the process, the tweet ID's are discarded.
    val single_tweets = values_extracted.groupByKey.map(tweet_once)

    // Checkpoint the resulting tweets (minus ID) onto disk.
    single_tweets.map(checkpoint_str)
  }
}

object GroupTweetsAndSelectGood {
  import ProcessTwitterPull._

  /**
   * Convert a checkpointed string generated by `checkpoint_str` back into
   * the record it came from.
   */
  def from_checkpoint_to_record(line: String): Record = {
    val split = line.split("\t\t")
    assert(split.length == 2)
    val (tweet_no_text, text) = (split(0), split(1))
    val (key, (user, ts, lat, lng, fers, fing, numtw)) =
      split_tweet_no_text(tweet_no_text)
    (key, (user, ts, text, lat, lng, fers, fing, numtw))
  }

  /**
   * Merge the data associated with two tweets or tweet combinations
   * into a single tweet combination.  Concatenate text.  Find maximum
   * numbers of followers and followees.  Add number of tweets in each.
   * For latitude and longitude, take the earliest provided values
   * ("earliest" by timestamp and "provided" meaning not missing).
   */
  def merge_records(tweet1: Tweet, tweet2: Tweet): Tweet = {
    val (user1, ts1, text1, lat1, lng1, fers1, fing1, numtw1) = tweet1
    val (user2, ts2, text2, lat2, lng2, fers2, fing2, numtw2) = tweet2
    val (fers, fing) = (math.max(fers1, fers2), math.max(fing1, fing2))
    val text = text1 + " " + text2
    val numtw = numtw1 + numtw2

    val (lat, lng, ts) = 
      if (isNaN(lat1) && isNaN(lat2)) {
        (lat1, lng1, math.min(ts1, ts2))
      } else if (isNaN(lat2)) {
        (lat1, lng1, ts1)
      } else if (isNaN(lat1)) {
        (lat2, lng2, ts2)
      } else if (ts1 < ts2) {
        (lat1, lng1, ts1)
      } else {
        (lat2, lng2, ts2)
      }

    // FIXME maybe want to track the different users
    (user1, ts, text, lat, lng, fers, fing, numtw)
  }

  /**
   * Return true if tweet (combination) has a fully-specified latitude
   * and longitude.
   */
  def has_latlng(r: Record) = {
    val (key, (user, ts, text, lat, lng, fers, fing, numtw)) = r
    !isNaN(lat) && !isNaN(lng)
  }

  val MAX_NUMBER_FOLLOWING = 1000
  val MIN_NUMBER_FOLLOWING = 5
  val MIN_NUMBER_FOLLOWERS = 10
  /**
   * Return true if this tweet combination (tweets for a given user)
   * appears to reflect a "spammer" user or some other user with
   * sufficiently nonstandard behavior that we want to exclude them (e.g.
   * a celebrity or an inactive user): Having too few or too many tweets,
   * following too many or too few, or having too few followers.  A spam
   * account is likely to have too many tweets -- and even more, to send
   * tweets to too many people (although we don't track this).  A spam
   * account sends much more than it receives, and may have no followers.
   * A celebrity account receives much more than it sends, and tends to have
   * a lot of followers.  People who send too few tweets simply don't
   * provide enough data.
   *
   * FIXME: We don't check for too many followers of a given account, but
   * instead too many people that a given account is following.  Perhaps
   * this is backwards?
   */
  def is_nonspammer(r: Record): Boolean = {
    val (key, (user, ts, text, lat, lng, fers, fing, numtw)) = r

    val retval =
      (fing >= MIN_NUMBER_FOLLOWING && fing <= MAX_NUMBER_FOLLOWING) &&
      (fers >= MIN_NUMBER_FOLLOWERS) &&
      (numtw >= Opts.min_tweets && numtw <= Opts.max_tweets)
    if (Opts.debug && retval == false)
      dbg("Rejecting is_nonspammer %s", r)
    retval
  }

  // bounding box for north america
  val MIN_LAT = 25.0
  val MIN_LNG = -126.0
  val MAX_LAT = 49.0
  val MAX_LNG = -60.0

  /**
   * Return true of this tweet (combination) is located within the
   * bounding box fo North America.
   */
  def northamerica_only(r: Record): Boolean = {
    val (key, (user, ts, text, lat, lng, fers, fing, numtw)) = r

    val retval = (lat >= MIN_LAT && lat <= MAX_LAT) &&
                 (lng >= MIN_LNG && lng <= MAX_LNG)
    if (Opts.debug && retval == false)
      dbg("Rejecting northamerica_only %s", r)
    retval
  }

  def is_good_tweet(r: Record): Boolean = {
    if (Opts.debug)
      dbg("Considering %s", r)
    has_latlng(r) &&
    is_nonspammer(r) &&
    northamerica_only(r)
  }

  def apply(lines2: DList[String]) = {
    val values_extracted2 = lines2.map(from_checkpoint_to_record)

    // Group by username, then combine the tweets for a user into a
    // tweet combination, with text concatenated and the location taken
    // from the earliest/ tweet with a specific coordinate.
    val concatted = values_extracted2.groupByKey.combine(merge_records)

    // If grouping by user, filter the tweet combinations, removing users
    // without a specific coordinate; users that appear to be "spammers" or
    // other users with non-standard behavior; and users located outside of
    // North America.  FIXME: We still want to filter spammers; but this
    // is trickier when not grouping by user.  How to do it?
    val good_tweets =
      if (Opts.keytype == "timestamp") concatted
      else concatted.filter(is_good_tweet)

    // Checkpoint a second time.
    good_tweets.map(checkpoint_str)
  }
}

object TokenizeFilterAndCountTweets {
  import ProcessTwitterPull._

  def from_checkpoint_to_tweet_text(line: String): (String, String) = {
    val split = line.split("\t\t")
    if (split.length != 2) {
      System.err.println("Bad line: " + line)
      ("", "")
    } else {
      (split(0), split(1))
    }
  }

  /**
   * Convert a word to lowercase.
   */
  def normalize_word(orig_word: String) = {
    val word =
      if (Opts.preserve_case)
        orig_word
      else
        orig_word.toLowerCase
    // word.startsWith("@")
    if (word.contains("http://") || word.contains("https://"))
      "-LINK-"
    else
      word
  }

  /**
   * Return true if word should be filtered out (post-normalization).
   */
  def reject_word(word: String) = {
    word == "-LINK-"
  }

  /**
   * Return true if ngram should be filtered out (post-normalization).
   * Here we filter out things where every word should be filtered, or
   * where the first or last word should be filtered (in such a case, all
   * the rest will be contained in a one-size-down n-gram).
   */
  def reject_ngram(ngram: Iterable[String]) = {
    ngram.forall(reject_word) || reject_word(ngram.head) ||
      reject_word(ngram.last)
  }

  def create_parser(expr: String, foldcase: Boolean) = {
    if (expr == null) null
    else new TweetFilterParser(foldcase).parse(expr)
  }

  lazy val filter_ast = create_parser(Opts.filter, foldcase = true)
  lazy val cfilter_ast = create_parser(Opts.cfilter, foldcase = false)

  /**
   * Use Twokenize to break up a tweet into tokens, filter it if necessary
   * according to --filter and --cfilter, and separate into ngrams.
   */
  def break_tweet_into_ngrams(text: String):
      Iterable[Iterable[String]] = {
    val words = Twokenize(text)
    if ((filter_ast == null || (filter_ast matches words)) &&
        (cfilter_ast == null || (cfilter_ast matches words))) {
      val normwords = words.map(normalize_word)

      // Then, generate all possible ngrams up to a specified maximum length,
      // where each ngram is a sequence of words.  `sliding` overlays a sliding
      // window of a given size on a sequence to generate successive
      // subsequences -- exactly what we want to generate ngrams.  So we
      // generate all 1-grams, then all 2-grams, etc. up to the maximum size,
      // and then concatenate the separate lists together (that's what `flatMap`
      // does).
      (1 to Opts.max_ngram).
        flatMap(normwords.sliding(_)).filter(!reject_ngram(_))
    } else
      Iterable[Iterable[String]]()
  }

  /**
   * Given the tweet data minus the text field combined into a string,
   * plus the text field, tokenize the text and emit the ngrams individually.
   * Each ngram is emitted along with the text data and a count of 1,
   * and later grouping + combining will add all the 1's to get the
   * ngram count.
   */
  def emit_ngrams(tweet_text: (String, String)):
      Iterable[(TweetNgram, Long)] = {
    val (tweet_no_text, text) = tweet_text
    for (ngram <- break_tweet_into_ngrams(text))
      yield ((tweet_no_text, DistDocument.encode_ngram_for_counts_field(ngram)),
             1L)
  }

  /**
   * We made the value in the key-value pair be a count so we can combine
   * the counts easily to get the total ngram count, and stuffed all the
   * rest of the data (tweet data plus ngram) into the key, but now we have to
   * rearrange to move the ngram back into the value.
   */
  def reposition_ngram(tnc: (TweetNgram, Long)): (String, NgramCount) = {
    val ((tweet_no_text, ngram), c) = tnc
    (tweet_no_text, (ngram, c))
  }

  /**
   * Given tweet data minus text plus an iterable of ngram-count pairs,
   * convert to a string suitable for outputting.
   */
  def nicely_format_plain(tncs: (String, Iterable[NgramCount])): String = {
    val (tweet_no_text, ncs) = tncs
    val nice_text = ncs.map((w: NgramCount) => w._1 + ":" + w._2).mkString(" ")
    val (key, (user, ts, lat, lng, fers, fing, numtw)) =
      split_tweet_no_text(tweet_no_text)
    // Latitude/longitude need to be combined into a single field, but only
    // if both actually exist.
    val latlngstr =
      if (!isNaN(lat) && !isNaN(lng))
        "%s,%s" format (lat, lng)
      else ""
    // Put back together but drop key.
    Seq(user, ts, latlngstr, fers, fing, numtw, nice_text) mkString "\t"
  }

  def apply(lines_cp: DList[String]) = {
    // Now count ngrams.  We run `from_checkpoint_to_tweet_text` (see above)
    // to get separate access to the text, then Twokenize it into words,
    // generate ngrams from them and emit a series of key-value pairs of
    // (ngram, count).
    val emitted_ngrams = lines_cp.map(from_checkpoint_to_tweet_text)
                                 .flatMap(emit_ngrams)
    // Group based on key (the ngram) and combine by adding up the individual
    // counts.
    val ngram_counts =
      emitted_ngrams.groupByKey.combine((a: Long, b: Long) => a + b)

    // Regroup with proper key (user, timestamp, etc.) as key,
    // ngram pairs as values.
    val regrouped_by_key = ngram_counts.map(reposition_ngram).groupByKey

    // Nice string output.
    regrouped_by_key.map(nicely_format_plain)
  }
}

object ProcessTwitterPull extends ScoobiApp {
  // Tweet = Data for a tweet other than the tweet ID =
  // (user, timestamp, text, lat, lng, followers, following, number of tweets)
  // Note that we have "number of tweets" since we merge multiple tweets into
  // a document, and also use type Tweet for them.
  type Tweet = (String, Long, String, Double, Double, Int, Int, Int)
  // TweetID = numeric string used to uniquely identify a tweet.
  type TweetID = String
  // Record = Data for tweet along with the key (e.g. username, timestamp) =
  // (key, tweet data)
  type Record = (String, Tweet)
  // IDRecord = Tweet ID along with all other data for a tweet.
  type IDRecord = (TweetID, Record)
  // TweetNoText = Data for a merged set of tweets other than the text =
  // (username, earliest timestamp, best lat, best lng, max followers,
  //    max following, number of tweets pulled)
  type TweetNoText = (String, Long, Double, Double, Int, Int, Int)
  // TweetNgram = Data for the tweet minus the text, plus an individual ngram
  //   from the text = (tweet_no_text_as_string, ngram)
  type TweetNgram = (String, String)
  // NgramCount = (ngram, number of ocurrences)
  type NgramCount = (String, Long)

  var Opts: ProcessTwitterPullParams = _

  def dbg(format: String, args: Any*) {
    errfile(Opts.debug_file, format, args: _*)
  }

  /**
   * Convert a "record" (key plus tweet data) into a line of text suitable
   * for writing to a "checkpoint" file.  We encode all the fields into text
   * and separate by tabs.  The text gets moved to the end and preceded by
   * two tabs, so it can be found more easily when re-reading. FIXME: This
   * is fragile; will have problems if any field is blank.  Just peel off
   * the last field, or whatever.
   */
  def checkpoint_str(r: Record): String = {
    val (key, (user, ts, text, lat, lng, fers, fing, numtw)) = r
    val text_2 = text.replaceAll("\\s+", " ")
    val s = Seq(key, user, ts, lat, lng, fers, fing, numtw, "", text_2) mkString "\t"
    s
  }

  def split_tweet_no_text(tweet_no_text: String): (String, TweetNoText) = {
    val split2 = tweet_no_text.split("\t")
    val key = split2(0)
    val user = split2(1)
    val ts = split2(2).toLong
    val lat = split2(3).toDouble
    val lng = split2(4).toDouble
    val fers = split2(5).toInt
    val fing = split2(6).toInt
    val numtw = split2(7).toInt
    (key, (user, ts, lat, lng, fers, fing, numtw))
  }

  /**
   * Output a schema file of the appropriate name.
   */
  def output_schema() {
    val dist_type = if (Opts.max_ngram == 1) "unigram" else "ngram"
    val filename =
      "%s/%s-%s-%s-counts-schema.txt" format
        (Opts.output, Opts.corpus_name, Opts.split, dist_type)
    val p = new PrintWriter(new File(filename))
    def print_seq(s: String*) {
      p.println(s mkString "\t")
    }
    try {
      print_seq("user", "timestamp", "coord", "followers", "following",
        "numtweets", "counts")
      print_seq("corpus", Opts.corpus_name)
      print_seq("corpus-type", "twitter-%s" format Opts.keytype)
      if (Opts.keytype == "timestamp")
        print_seq("corpus-timeslice", Opts.timeslice.toString)
      print_seq("split", Opts.split)
    } finally { p.close() }
  }

  def output_command_line_parameters(arg_parser: ArgParser) {
    dbg("")
    dbg("Non-default parameter values:")
    for (name <- arg_parser.argNames) {
      if (arg_parser.specified(name))
        dbg("%30s: %s", name, arg_parser(name))
    }
    dbg("")
    dbg("Parameter values:")
    for (name <- arg_parser.argNames) {
      dbg("%30s: %s", name, arg_parser(name))
      //dbg("%30s: %s", name, arg_parser.getType(name))
    }
    dbg("")
  }

  def run() {
    val ap = new ArgParser("ProcessTwitterPull")
    // This first call is necessary, even though it doesn't appear to do
    // anything.  In particular, this ensures that all arguments have been
    // defined on `ap` prior to parsing.
    new ProcessTwitterPullParams(ap)
    errprint("Parsing args: %s", args mkString " ")
    ap.parse(args)
    Opts = new ProcessTwitterPullParams(ap)
    if (Opts.by_time)
      Opts.keytype = "timestamp"
    Opts.timeslice = (Opts.timeslice_float * 1000).toLong
    if (Opts.debug_file != null)
      set_errout_file(Opts.debug_file)

    output_command_line_parameters(ap)

    // Firstly we load up all the (new-line-separated) JSON lines.
    val lines: DList[String] = TextInput.fromTextFile(Opts.input)

    val checkpoint1 = ParseAndUniquifyTweets(lines)
    persist(TextOutput.toTextFile(checkpoint1, Opts.output + "-st"))

    // Then load back up.
    val lines2: DList[String] = TextInput.fromTextFile(Opts.output + "-st")
    val checkpoint = GroupTweetsAndSelectGood(lines2)
    persist(TextOutput.toTextFile(checkpoint, Opts.output + "-cp"))

    // Load from second checkpoint.  Note that each time we checkpoint,
    // we extract the "text" field and stick it at the end.  This time
    // when loading it up, we use `from_checkpoint_to_tweet_text`, which
    // gives us the tweet data as a string (minus text) and the text, as
    // two separate strings.
    val lines_cp: DList[String] = TextInput.fromTextFile(Opts.output + "-cp")

    val nicely_formatted = TokenizeFilterAndCountTweets(lines_cp)

    // Save to disk.
    persist(TextOutput.toTextFile(nicely_formatted, Opts.output))

    // create a schema
    output_schema()
  }
}
<|MERGE_RESOLUTION|>--- conflicted
+++ resolved
@@ -346,11 +346,6 @@
   /**
    * Parse a JSON line into a tweet, using Lift.
    */
-<<<<<<< HEAD
-  def parse_json(line: String): IDRecord = {
-    // For testing
-    // dbg("parsing JSON: %s", line)
-=======
   def parse_json_lift(line: String): IDRecord = {
     try {
       val parsed = liftweb.json.parse(line)
@@ -402,7 +397,6 @@
    */
 
   def parse_json_jerkson(line: String): IDRecord = {
->>>>>>> 7e4402a9
     try {
       val parsed = jerkson.Json.parse[Map[String,Any]](line)
       val user = get_2nd_level_value[String](parsed, "user", "screen_name")
@@ -447,7 +441,7 @@
    */
   def parse_json(line: String): IDRecord = {
     // For testing
-    // errprint("parsing JSON: %s", line)
+    // dbg("parsing JSON: %s", line)
     if (line.trim == "")
       empty_tweet
     else if (Opts.use_jerkson)
