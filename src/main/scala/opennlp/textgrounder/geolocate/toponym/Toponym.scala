///////////////////////////////////////////////////////////////////////////////
//  Copyright (C) 2011 Ben Wing, The University of Texas at Austin
//
//  Licensed under the Apache License, Version 2.0 (the "License");
//  you may not use this file except in compliance with the License.
//  You may obtain a copy of the License at
//
//      http://www.apache.org/licenses/LICENSE-2.0
//
//  Unless required by applicable law or agreed to in writing, software
//  distributed under the License is distributed on an "AS IS" BASIS,
//  WITHOUT WARRANTIES OR CONDITIONS OF ANY KIND, either express or implied.
//  See the License for the specific language governing permissions and
//  limitations under the License.
///////////////////////////////////////////////////////////////////////////////

package opennlp.textgrounder.geolocate.toponym

import collection.mutable
import util.control.Breaks._
import math._

import opennlp.textgrounder.util.argparser._
import opennlp.textgrounder.util.collectionutil._
import opennlp.textgrounder.util.distances
import opennlp.textgrounder.util.distances.SphereCoord
import opennlp.textgrounder.util.distances.spheredist
import opennlp.textgrounder.util.experiment._
import opennlp.textgrounder.util.ioutil.{FileHandler, Schema}
import opennlp.textgrounder.util.MeteredTask
import opennlp.textgrounder.util.osutil._
import opennlp.textgrounder.util.printutil.{errout, errprint, warning}

import opennlp.textgrounder.geolocate._
import GeolocateDriver.Debug._
import GeolocateToponymApp.Params
import WordDist.memoizer._

// A class holding the boundary of a geographic object.  Currently this is
// just a bounding box, but eventually may be expanded to including a
// convex hull or more complex model.

class Boundary(botleft: SphereCoord, topright: SphereCoord) {
  override def toString = {
    "%s-%s" format (botleft, topright)
  }

  // def __repr__()  = {
  //   "Boundary(%s)" format toString
  // }

  def struct = <Boundary boundary={ "%s-%s" format (botleft, topright) }/>

  def contains(coord: SphereCoord) = {
    if (!(coord.lat >= botleft.lat && coord.lat <= topright.lat))
      false
    else if (botleft.long <= topright.long)
      (coord.long >= botleft.long && coord.long <= topright.long)
    else {
      // Handle case where boundary overlaps the date line.
      (coord.long >= botleft.long &&
        coord.long <= topright.long + 360.) ||
        (coord.long >= botleft.long - 360. &&
          coord.long <= topright.long)
    }
  }

  def square_area() = distances.square_area(botleft, topright)

  /**
   * Iterate over the cells that overlap the boundary.
   *
   * @param cell_grid FIXME: Currently we need a cell grid of a certain type
   *    passed in so we can iterate over the cells.  Fix this so that
   *    the algorithm is done differently, or something.
   */
  def iter_nonempty_tiling_cells(cell_grid: MultiRegularCellGrid) = {
    val botleft_index = cell_grid.coord_to_tiling_cell_index(botleft)
    val (latind1, longind1) = (botleft_index.latind, botleft_index.longind)
    val topright_index = cell_grid.coord_to_tiling_cell_index(topright)
    val (latind2, longind2) = (topright_index.latind, topright_index.longind)
    for {
      i <- latind1 to latind2 view
      val it = if (longind1 <= longind2) longind1 to longind2 view
      else (longind1 to cell_grid.maximum_longind view) ++
        (cell_grid.minimum_longind to longind2 view)
      j <- it
      val index = RegularCellIndex(i, j)
      if (cell_grid.tiling_cell_to_documents contains index)
    } yield index
  }
}

///////////// Locations ////////////

// A general location (either locality or division).  The following
// fields are defined:
//
//   name: Name of location.
//   altnames: List of alternative names of location.
//   typ: Type of location (locality, agglomeration, country, state,
//                           territory, province, etc.)
//   docmatch: Document corresponding to this location.
//   div: Next higher-level division this location is within, or None.

abstract class Location(
  val name: String,
  val altnames: Seq[String],
  val typ: String) {
  var docmatch: WikipediaDocument = null
  var div: Division = null
  def toString(no_document: Boolean = false): String
  def shortstr: String
  def struct(no_document: Boolean = false): xml.Elem
  def distance_to_coord(coord: SphereCoord): Double
  def matches_coord(coord: SphereCoord): Boolean
}

// A location corresponding to an entry in a gazetteer, with a single
// coordinate.
//
// The following fields are defined, in addition to those for Location:
//
//   coord: Coordinates of the location, as a SphereCoord object.

case class Locality(
  override val name: String,
  val coord: SphereCoord,
  override val altnames: Seq[String],
  override val typ: String) extends Location(name, altnames, typ) {

  def toString(no_document: Boolean = false) = {
    var docmatch = ""
    if (!no_document)
      docmatch = ", match=%s" format docmatch
    "Locality %s (%s) at %s%s" format (
      name, if (div != null) div.path.mkString("/") else "unknown",
      coord, docmatch)
  }

  // def __repr__() = {
  //   toString.encode("utf-8")
  // }

  def shortstr = {
    "Locality %s (%s)" format (
      name, if (div != null) div.path.mkString("/") else "unknown")
  }

  def struct(no_document: Boolean = false) =
    <Locality>
      <name>{ name }</name>
      <inDivision>{ if (div != null) div.path.mkString("/") else "" }</inDivision>
      <atCoordinate>{ coord }</atCoordinate>
      {
        if (!no_document)
          <matching>{ if (docmatch != null) docmatch.struct else "none" }</matching>
      }
    </Locality>

  def distance_to_coord(coord: SphereCoord) = spheredist(coord, coord)

  def matches_coord(coord: SphereCoord) = {
    distance_to_coord(coord) <= Params.max_dist_for_close_match
  }
}

// A division higher than a single locality.  According to the World
// gazetteer, there are three levels of divisions.  For the U.S., this
// corresponds to country, state, county.
//
case class Division(
  // Tuple of same size as the level #, listing the path of divisions
  // from highest to lowest, leading to this division.  The last
  // element is the same as the "name" of the division.
  path: Seq[String]
) extends Location(path(path.length - 1), Seq[String](), "unknown") {

  // 1, 2, or 3 for first, second, or third-level division
  val level = path.length
  // List of locations inside of the division.
  var locs = mutable.Buffer[Locality]()
  // List of locations inside of the division other than those
  // rejected as outliers (too far from all other locations).
  var goodlocs = mutable.Buffer[Locality]()
  // Boundary object specifying the boundary of the area of the
  // division.  Currently in the form of a rectangular bounding box.
  // Eventually may contain a convex hull or even more complex
  // cell (e.g. set of convex cells).
  var boundary: Boundary = null
  // For cell-based Naive Bayes disambiguation, a distribution
  // over the division's document and all locations within the cell.
  var word_dist_wrapper: CellWordDist = null

  def toString(no_document: Boolean = false) = {
    val docmatchstr =
      if (no_document) "" else ", match=%s" format docmatch
    "Division %s (%s)%s, boundary=%s" format (
      name, path.mkString("/"), docmatchstr, boundary)
  }

  // def __repr__() = toString.encode("utf-8")

  def shortstr = {
    ("Division %s" format name) + (
      if (level > 1) " (%s)" format (path.mkString("/")) else "")
  }

  def struct(no_document: Boolean = false): xml.Elem =
    <Division>
      <name>{ name }</name>
      <path>{ path.mkString("/") }</path>
      {
        if (!no_document)
          <matching>{ if (docmatch != null) docmatch.struct else "none" }</matching>
      }
      <boundary>{ boundary.struct }</boundary>
    </Division>

  def distance_to_coord(coord: SphereCoord) = java.lang.Double.NaN

  def matches_coord(coord: SphereCoord) = this contains coord

  // Compute the boundary of the geographic cell of this division, based
  // on the points in the cell.
  def compute_boundary() {
    // Yield up all points that are not "outliers", where outliers are defined
    // as points that are more than Params.max_dist_for_outliers away from all
    // other points.
    def iter_non_outliers() = {
      // If not enough points, just return them; otherwise too much possibility
      // that all of them, or some good ones, will be considered outliers.
      if (locs.length <= 5) {
        for (p <- locs) yield p
      } else {
        // FIXME: Actually look for outliers.
        for (p <- locs) yield p
        //for {
        //  p <- locs
        //  // Find minimum distance to all other points and check it.
        //  mindist = (for (x <- locs if !(x eq p)) yield spheredist(p, x)) min
        //  if (mindist <= Params.max_dist_for_outliers)
        //} yield p
      }
    }

    if (debug("lots")) {
      errprint("Computing boundary for %s, path %s, num points %s",
        name, path, locs.length)
    }

    goodlocs = iter_non_outliers()
    // If we've somehow discarded all points, just use the original list
    if (goodlocs.length == 0) {
      if (debug("some")) {
        warning("All points considered outliers?  Division %s, path %s",
          name, path)
      }
      goodlocs = locs
    }
    // FIXME! This will fail for a division that crosses the International
    // Date Line.
    val topleft = SphereCoord((for (x <- goodlocs) yield x.coord.lat) min,
      (for (x <- goodlocs) yield x.coord.long) min)
    val botright = SphereCoord((for (x <- goodlocs) yield x.coord.lat) max,
      (for (x <- goodlocs) yield x.coord.long) max)
    boundary = new Boundary(topleft, botright)
  }

  def generate_worddist(word_dist_factory: WordDistFactory) {
    word_dist_wrapper = new CellWordDist(word_dist_factory.create_word_dist())
    for (loc <- Seq(this) ++ goodlocs if loc.docmatch != null)
      yield word_dist_wrapper.add_document(loc.docmatch)
    word_dist_wrapper.word_dist.finish(minimum_word_count = Params.minimum_word_count)
  }

  def contains(coord: SphereCoord) = boundary contains coord
}

class DivisionFactory(gazetteer: Gazetteer) {
  // For each division, map from division's path to Division object.
  val path_to_division = mutable.Map[Seq[String], Division]()

  // For each tiling cell, list of divisions that have territory in it
  val tiling_cell_to_divisions = bufmap[RegularCellIndex, Division]()

  // Find the division for a point in the division with a given path,
  // add the point to the division.  Create the division if necessary.
  // Return the corresponding Division.
  def find_division_note_point(loc: Locality, path: Seq[String]): Division = {
    val higherdiv = if (path.length > 1)
      // Also note location in next-higher division.
      find_division_note_point(loc, path.dropRight(1))
    else null
    // Skip divisions where last element in path is empty; this is a
    // reference to a higher-level division with no corresponding lower-level
    // division.
    if (path.last.length == 0) higherdiv
    else {
      val division = {
        if (path_to_division contains path)
          path_to_division(path)
        else {
          // If we haven't seen this path, create a new Division object.
          // Record the mapping from path to division, and also from the
          // division's "name" (name of lowest-level division in path) to
          // the division.
          val newdiv = new Division(path)
          newdiv.div = higherdiv
          path_to_division(path) = newdiv
          gazetteer.record_division(path.last.toLowerCase, newdiv)
          newdiv
        }
      }
      division.locs += loc
      division
    }
  }

  /**
   * Finish all computations related to Divisions, after we've processed
   * all points (and hence all points have been added to the appropriate
   * Divisions).
   */
  def finish_all() {
    val divs_by_area = mutable.Buffer[(Division, Double)]()
    for (division <- path_to_division.values) {
      if (debug("lots")) {
        errprint("Processing division named %s, path %s",
          division.name, division.path)
      }
      division.compute_boundary()
      val docmatch = gazetteer.cell_grid.table.wikipedia_subtable.
        asInstanceOf[TopoDocumentSubtable].
        find_match_for_division(division)
      if (docmatch != null) {
        if (debug("lots")) {
          errprint("Matched document %s for division %s, path %s",
            docmatch, division.name, division.path)
        }
        division.docmatch = docmatch
        docmatch.location = division
      } else {
        if (debug("lots")) {
          errprint("Couldn't find match for division %s, path %s",
            division.name, division.path)
        }
      }
      for (index <-
          division.boundary.iter_nonempty_tiling_cells(gazetteer.cell_grid))
        tiling_cell_to_divisions(index) += division
      if (debug("cell"))
        divs_by_area += ((division, division.boundary.square_area()))
    }
    if (debug("cell")) {
      // sort by second element of tuple, in reverse order
      for ((div, area) <- divs_by_area sortWith (_._2 > _._2))
        errprint("%.2f square km: %s", area, div)
    }
  }
}

// A document for toponym resolution.

class TopoDocument(
  schema: Schema,
  subtable: TopoDocumentSubtable
) extends WikipediaDocument(schema, subtable) {
  // Cell-based distribution corresponding to this document.
  var word_dist_wrapper: CellWordDist = null
  // Corresponding location for this document.
  var location: Location = null

  override def toString = {
    var ret = super.toString
    if (location != null) {
      ret += (", matching location %s" format
        location.toString(no_document = true))
    }
    val divs = find_covering_divisions()
    val top_divs =
      for (div <- divs if div.level == 1)
        yield div.toString(no_document = true)
    val topdivstr =
    if (top_divs.length > 0)
        ", in top-level divisions %s" format (top_divs.mkString(", "))
      else
        ", not in any top-level divisions"
    ret + topdivstr
  }

  override def shortstr = {
    var str = super.shortstr
    if (location != null)
      str += ", matching %s" format location.shortstr
    val divs = find_covering_divisions()
    val top_divs = (for (div <- divs if div.level == 1) yield div.name)
    if (top_divs.length > 0)
      str += ", in top-level divisions %s" format (top_divs.mkString(", "))
    str
  }

  override def struct = {
    val xml = super.struct
    <TopoDocument>
      { xml.child }
      {
        if (location != null)
          <matching>{ location.struct(no_document = true) }</matching>
      }
      {
        val divs = find_covering_divisions()
        val top_divs = (for (div <- divs if div.level == 1)
          yield div.struct(no_document = true))
        if (top_divs != null)
          <topLevelDivisions>{ top_divs }</topLevelDivisions>
        else
          <topLevelDivisions>none</topLevelDivisions>
      }
    </TopoDocument>
  }

  def matches_coord(coord: SphereCoord) = {
    if (distance_to_coord(coord) <= Params.max_dist_for_close_match) true
    else if (location != null && location.isInstanceOf[Division] &&
      location.matches_coord(coord)) true
    else false
  }

  // Determine the cell word-distribution object for a given document:
  // Create and populate one if necessary.
  def find_cellworddist(cell_grid: SphereCellGrid) = {
    val loc = location
    if (loc != null && loc.isInstanceOf[Division]) {
      val div = loc.asInstanceOf[Division]
      if (div.word_dist_wrapper == null)
        div.generate_worddist(cell_grid.table.word_dist_factory)
      div.word_dist_wrapper
    } else {
      if (word_dist_wrapper == null) {
        val stat_cell = cell_grid.find_best_cell_for_coord(coord)
        if (stat_cell != null)
          word_dist_wrapper = stat_cell.word_dist_wrapper
        else {
          warning("Couldn't find existing cell distribution for document %s",
            this)
          word_dist_wrapper =
            new CellWordDist(table.word_dist_factory.create_word_dist())
          word_dist_wrapper.word_dist.finish()
        }
      }
      word_dist_wrapper
    }
  }

  // Find the divisions that cover the given document.
  def find_covering_divisions() = {
    val inds = subtable.gazetteer.cell_grid.coord_to_tiling_cell_index(coord)
    val divs = subtable.gazetteer.divfactory.tiling_cell_to_divisions(inds)
    (for (div <- divs if div contains coord) yield div)
  }
}

// Static class maintaining additional tables listing mapping between
// names, ID's and documents.  See comments at WikipediaDocumentTable.
class TopoDocumentSubtable(
  table: SphereDocumentTable
) extends WikipediaDocumentSubtable(table) {
  override def create_document(schema: Schema) =
    new TopoDocument(schema, this)

  var gazetteer: Gazetteer = null

  /**
   * Set the gazetteer.  Must do it this way because creation of the
   * gazetteer wants the TopoDocumentTable already created.
   */
  def set_gazetteer(gaz: Gazetteer) {
    gazetteer = gaz
  }

  // Construct the list of possible candidate documents for a given toponym
  override def construct_candidates(toponym: String) = {
    val lotop = toponym.toLowerCase
    val locs = (
      gazetteer.lower_toponym_to_location(lotop) ++
      gazetteer.lower_toponym_to_division(lotop))
    val documents = super.construct_candidates(toponym)
    documents ++ (
      for {loc <- locs
           if (loc.docmatch != null && !(documents contains loc.docmatch))}
        yield loc.docmatch
    )
  }

  override def word_is_toponym(word: String) = {
    val lw = word.toLowerCase
    (super.word_is_toponym(word) ||
      (gazetteer.lower_toponym_to_location contains lw) ||
      (gazetteer.lower_toponym_to_division contains lw))
  }

  // Find document matching name NAME for location LOC.  NAME will generally
  // be one of the names of LOC (either its canonical name or one of the
  // alternate name).  CHECK_MATCH is a function that is passed one arument,
  // the document, and should return true if the location matches the document.
  // PREFER_MATCH is used when two or more documents match.  It is passed
  // two arguments, the two documents.  It should return TRUE if the first is
  // to be preferred to the second.  Return the document matched, or None.

  def find_one_document_match(loc: Location, name: String,
    check_match: (WikipediaDocument) => Boolean,
    prefer_match: (WikipediaDocument, WikipediaDocument) => Boolean): WikipediaDocument = {

    val loname = memoize_string(name.toLowerCase)

    // Look for any documents with same name (case-insensitive) as the
    // location, check for matches
    for (doc <- lower_name_to_documents(loname))
      if (check_match(doc)) return doc

    // Check whether there is a match for a document whose name is
    // a combination of the location's name and one of the divisions that
    // the location is in (e.g. "Augusta, Georgia" for a location named
    // "Augusta" in a second-level division "Georgia").
    if (loc.div != null) {
      for {
        div <- loc.div.path
        lodiv = memoize_string(div.toLowerCase)
        doc <- lower_name_div_to_documents((loname, lodiv))
      } if (check_match(doc)) return doc
    }

    // See if there is a match with any of the documents whose short name
    // is the same as the location's name
    val docs = short_lower_name_to_documents(loname)
    if (docs != null) {
      val gooddocs = (for (doc <- docs if check_match(doc)) yield doc)
      if (gooddocs.length == 1)
        return gooddocs(0) // One match
      else if (gooddocs.length > 1) {
        // Multiple matches: Sort by preference, return most preferred one
        if (debug("lots")) {
          errprint("Warning: Saw %s toponym matches: %s",
            gooddocs.length, gooddocs)
        }
        val sorteddocs = gooddocs sortWith (prefer_match(_, _))
        return sorteddocs(0)
      }
    }

    // No match.
    return null
  }

  // Find document matching location LOC.  CHECK_MATCH and PREFER_MATCH are
  // as above.  Return the document matched, or None.

  def find_document_match(loc: Location,
    check_match: (WikipediaDocument) => Boolean,
    prefer_match: (WikipediaDocument, WikipediaDocument) => Boolean): WikipediaDocument = {
    // Try to find a match for the canonical name of the location
    val docmatch = find_one_document_match(loc, loc.name, check_match,
      prefer_match)
    if (docmatch != null) return docmatch

    // No match; try each of the alternate names in turn.
    for (altname <- loc.altnames) {
      val docmatch2 = find_one_document_match(loc, altname, check_match,
        prefer_match)
      if (docmatch2 != null) return docmatch2
    }

    // No match.
    return null
  }

  // Find document matching locality LOC; the two coordinates must be at most
  // MAXDIST away from each other.

  def find_match_for_locality(loc: Locality, maxdist: Double) = {

    def check_match(doc: WikipediaDocument) = {
      val dist = spheredist(loc.coord, doc.coord)
      if (dist <= maxdist) true
      else {
        if (debug("lots")) {
          errprint("Found document %s but dist %s > %s",
            doc, dist, maxdist)
        }
        false
      }
    }

    def prefer_match(doc1: WikipediaDocument, doc2: WikipediaDocument) = {
      spheredist(loc.coord, doc1.coord) < spheredist(loc.coord, doc2.coord)
    }

    find_document_match(loc, check_match, prefer_match).
      asInstanceOf[TopoDocument]
  }

  // Find document matching division DIV; the document coordinate must be
  // inside of the division's boundaries.

  def find_match_for_division(div: Division) = {

    def check_match(doc: WikipediaDocument) = {
      if (doc.has_coord && (div contains doc.coord)) true
      else {
        if (debug("lots")) {
          if (!doc.has_coord) {
            errprint("Found document %s but no coordinate, so not in location named %s, path %s",
              doc, div.name, div.path)
          } else {
            errprint("Found document %s but not in location named %s, path %s",
              doc, div.name, div.path)
          }
        }
        false
      }
    }

    def prefer_match(doc1: WikipediaDocument, doc2: WikipediaDocument) = {
      val l1 = doc1.incoming_links
      val l2 = doc2.incoming_links
      // Prefer according to incoming link counts, if that info is available
      if (l1 != None && l2 != None) l1.get > l2.get
      else {
        // FIXME: Do something smart here -- maybe check that location is
        // farther in the middle of the bounding box (does this even make
        // sense???)
        true
      }
    }

    find_document_match(div, check_match, prefer_match).
      asInstanceOf[TopoDocument]
  }
}

/**
 * A version of SphereDocumentTable that substitutes a TopoDocumentSubtable
 * for the Wikipedia subtable.
 */
class TopoDocumentTable(
  driver: GeolocateDriver,
  word_dist_factory: WordDistFactory
) extends SphereDocumentTable(
  driver, word_dist_factory
) {
  override val wikipedia_subtable = new TopoDocumentSubtable(this)
}

class EvalStatsWithCandidateList(
  driver_stats: ExperimentDriverStats,
  prefix: String,
  incorrect_reasons: Map[String, String],
  max_individual_candidates: Int = 5
) extends EvalStats(driver_stats, prefix, incorrect_reasons) {

  def record_result(correct: Boolean, reason: String, num_candidates: Int) {
    super.record_result(correct, reason)
    increment_counter("instances.total.by_candidate." + num_candidates)
    if (correct)
      increment_counter("instances.correct.by_candidate." + num_candidates)
    else
      increment_counter("instances.incorrect.by_candidate." + num_candidates)
  }

  // SCALABUG: The need to write collection.Map here rather than simply
  // Map seems clearly wrong.  It seems the height of obscurity that
  // "collection.Map" is the common supertype of plain "Map"; the use of
  // overloaded "Map" seems to be the root of the problem.
  def output_table_by_num_candidates(group: String, total: Long) {
    for (i <- 0 to max_individual_candidates)
      output_fraction("  With %d  candidates" format i,
        get_counter(group + "." + i), total)
    val items = (
      for {counter <- list_counters(group, false, false)
           key = counter.toInt
           if key > max_individual_candidates
          }
      yield get_counter(group + "." + counter)
      ).sum
    output_fraction(
      "  With %d+ candidates" format (1 + max_individual_candidates),
      items, total)
  }

  override def output_correct_results() {
    super.output_correct_results()
    output_table_by_num_candidates("instances.correct", correct_instances)
  }

  override def output_incorrect_results() {
    super.output_incorrect_results()
    output_table_by_num_candidates("instances.incorrect", incorrect_instances)
  }
}

object GeolocateToponymResults {
  val incorrect_geolocate_toponym_reasons = Map(
    "incorrect_with_no_candidates" ->
      "Incorrect, with no candidates",
    "incorrect_with_no_correct_candidates" ->
      "Incorrect, with candidates but no correct candidates",
    "incorrect_with_multiple_correct_candidates" ->
      "Incorrect, with multiple correct candidates",
    "incorrect_one_correct_candidate_missing_link_info" ->
      "Incorrect, with one correct candidate, but link info missing",
    "incorrect_one_correct_candidate" ->
      "Incorrect, with one correct candidate")
}

//////// Results for geolocating toponyms
class GeolocateToponymResults(driver_stats: ExperimentDriverStats) {
  import GeolocateToponymResults._

  // Overall statistics
  val all_toponym = new EvalStatsWithCandidateList(
    driver_stats, "", incorrect_geolocate_toponym_reasons)
  // Statistics when toponym not same as true name of location
  val diff_surface = new EvalStatsWithCandidateList(
    driver_stats, "diff_surface", incorrect_geolocate_toponym_reasons)
  // Statistics when toponym not same as true name or short form of location
  val diff_short = new EvalStatsWithCandidateList(
    driver_stats, "diff_short", incorrect_geolocate_toponym_reasons)

  def record_geolocate_toponym_result(correct: Boolean, toponym: String,
      trueloc: String, reason: String, num_candidates: Int) {
    all_toponym.record_result(correct, reason, num_candidates)
    if (toponym != trueloc) {
      diff_surface.record_result(correct, reason, num_candidates)
      val (short, div) = WikipediaDocument.compute_short_form(trueloc)
      if (toponym != short)
        diff_short.record_result(correct, reason, num_candidates)
    }
  }

  def output_geolocate_toponym_results() {
    errprint("Results for all toponyms:")
    all_toponym.output_results()
    errprint("")
    errprint("Results for toponyms when different from true location name:")
    diff_surface.output_results()
    errprint("")
    errprint("Results for toponyms when different from either true location name")
    errprint("  or its short form:")
    diff_short.output_results()
    output_resource_usage()
  }
}

// Class of word in a file containing toponyms.  Fields:
//
//   word: The identity of the word.
//   is_stop: true if it is a stopword.
//   is_toponym: true if it is a toponym.
//   coord: For a toponym with specified ground-truth coordinate, the
//          coordinate.  Else, null.
//   location: true location if given, else null.
//   context: Vector including the word and 10 words on other side.
//   document: The document (document, etc.) of the word.  Useful when a single
//             file contains multiple such documents.
//
class GeogWord(val word: String) {
  var is_stop = false
  var is_toponym = false
  var coord: SphereCoord = null
  var location: String = null
  var context: Array[(Int, String)] = null
  var document: String = null
}

abstract class GeolocateToponymStrategy {
  def need_context(): Boolean
  def compute_score(geogword: GeogWord, doc: TopoDocument): Double
}

// Find each toponym explicitly mentioned as such and disambiguate it
// (find the correct geographic location) using the "link baseline", i.e.
// use the location with the highest number of incoming links.
class BaselineGeolocateToponymStrategy(
  cell_grid: SphereCellGrid,
  val baseline_strategy: String) extends GeolocateToponymStrategy {
  def need_context() = false

  def compute_score(geogword: GeogWord, doc: TopoDocument) = {
    if (baseline_strategy == "internal-link") {
      if (Params.context_type == "cell")
        doc.find_cellworddist(cell_grid).incoming_links
      else
        doc.adjusted_incoming_links
    } else if (baseline_strategy == "num-documents") {
      if (Params.context_type == "cell")
        doc.find_cellworddist(cell_grid).num_docs_for_links
      else {
        val location = doc.location
        location match {
          case x @ Division(_) => x.locs.length
          case _ => 1
        }
      }
    } else random
  }
}

// Find each toponym explicitly mentioned as such and disambiguate it
// (find the correct geographic location) using Naive Bayes, possibly
// in conjunction with the baseline.
class NaiveBayesToponymStrategy(
  cell_grid: SphereCellGrid,
  val use_baseline: Boolean
) extends GeolocateToponymStrategy {
  def need_context() = true

  def compute_score(geogword: GeogWord, doc: TopoDocument) = {
    // FIXME FIXME!!! We are assuming that the baseline is "internal-link",
    // regardless of its actual settings.
    val thislinks = WikipediaDocument.log_adjust_incoming_links(
      doc.adjusted_incoming_links)

    var distobj =
      if (Params.context_type == "document") doc.dist
      else doc.find_cellworddist(cell_grid).word_dist
    var totalprob = 0.0
    var total_word_weight = 0.0
    val (word_weight, baseline_weight) =
      if (!use_baseline) (1.0, 0.0)
      else if (Params.naive_bayes_weighting == "equal") (1.0, 1.0)
      else (1 - Params.naive_bayes_baseline_weight,
            Params.naive_bayes_baseline_weight)
    for ((dist, word) <- geogword.context) {
      val lword =
        if (Params.preserve_case_words) word else word.toLowerCase
      val wordprob =
        distobj.lookup_word(WordDist.memoizer.memoize_string(lword))

      // Compute weight for each word, based on distance from toponym
      val thisweight =
        if (Params.naive_bayes_weighting == "equal" ||
          Params.naive_bayes_weighting == "equal-words") 1.0
        else 1.0 / (1 + dist)

      total_word_weight += thisweight
      totalprob += thisweight * log(wordprob)
    }
    if (debug("some"))
      errprint("Computed total word log-likelihood as %s", totalprob)
    // Normalize probability according to the total word weight
    if (total_word_weight > 0)
      totalprob /= total_word_weight
    // Combine word and prior (baseline) probability acccording to their
    // relative weights
    totalprob *= word_weight
    totalprob += baseline_weight * log(thislinks)
    if (debug("some"))
      errprint("Computed total log-likelihood as %s", totalprob)
    totalprob
  }
}

class ToponymEvaluationResult extends EvaluationResult {
}

abstract class GeolocateToponymEvaluator(
  strategy: GeolocateToponymStrategy,
  stratname: String,
  driver: GeolocateToponymDriver
) extends TestFileEvaluator(stratname) {
  val results = new GeolocateToponymResults(driver)

  case class GeogWordDocument(
    words: Iterable[GeogWord]) extends EvaluationDocument
  type EvalDocumentType = GeogWordDocument
  type EvalResultType = ToponymEvaluationResult

  // Given an evaluation file, read in the words specified, including the
  // toponyms.  Mark each word with the "document" (e.g. document) that it's
  // within.
  def iter_geogwords(filehand: FileHandler, filename: String): GeogWordDocument

  // Retrieve the words yielded by iter_geogwords() and separate by "document"
  // (e.g. document); yield each "document" as a list of such GeogWord objects.
  // If compute_context, also generate the set of "context" words used for
  // disambiguation (some window, e.g. size 20, of words around each
  // toponym).
  def iter_documents(filehand: FileHandler, filename: String) = {
    def return_word(word: GeogWord) = {
      if (word.is_toponym) {
        if (debug("lots")) {
          errprint("Saw loc %s with true coordinates %s, true location %s",
            word.word, word.coord, word.location)
        }
      } else {
        if (debug("tons"))
          errprint("Non-toponym %s", word.word)
      }
      word
    }

    for ((k, g) <- iter_geogwords(filehand, filename).words.groupBy(_.document))
      yield {
      if (k != null)
        errprint("Processing document %s...", k)
      val results = (for (word <- g) yield return_word(word)).toArray

      // Now compute context for words
      val nbcl = Params.naive_bayes_context_len
      if (strategy.need_context()) {
        // First determine whether each word is a stopword
        for (i <- 0 until results.length) {
          // FIXME: Check that we aren't accessing a list or something with
          // O(N) random access
          // If a word tagged as a toponym is homonymous with a stopword, it
          // still isn't a stopword.
          results(i).is_stop = (results(i).coord == null &&
            (driver.stopwords contains results(i).word))
        }
        // Now generate context for toponyms
        for (i <- 0 until results.length) {
          // FIXME: Check that we aren't accessing a list or something with
          // O(N) random access
          if (results(i).coord != null) {
            // Select up to naive_bayes_context_len words on either side;
            // skip stopwords.  Associate each word with the distance away from
            // the toponym.
            val minind = 0 max i - nbcl
            val maxind = results.length min i + nbcl + 1
            results(i).context =
              (for {
                (dist, x) <- ((i - minind until i - maxind) zip results.slice(minind, maxind))
                if (!(driver.stopwords contains x.word))
              } yield (dist, x.word)).toArray
          }
        }
      }

      val geogwords =
        (for (word <- results if word.coord != null) yield word).toIterable
      new GeogWordDocument(geogwords)
    }
  }

  // Disambiguate the toponym, specified in GEOGWORD.  Determine the possible
  // locations that the toponym can map to, and call COMPUTE_SCORE on each one
  // to determine a score.  The best score determines the location considered
  // "correct".  Locations without a matching document are skipped.  The
  // location considered "correct" is compared with the actual correct
  // location specified in the toponym, and global variables corresponding to
  // the total number of toponyms processed and number correctly determined are
  // incremented.  Various debugging info is output if 'debug' is set.
  // COMPUTE_SCORE is passed two arguments: GEOGWORD and the location to
  // compute the score of.

  def disambiguate_toponym(geogword: GeogWord) {
    val toponym = geogword.word
    val coord = geogword.coord
    if (coord == null) return // If no ground-truth, skip it
    val documents =
      driver.document_table.wikipedia_subtable.construct_candidates(toponym)
    var bestscore = Double.MinValue
    var bestdoc: TopoDocument = null
    if (documents.length == 0) {
      if (debug("some"))
        errprint("Unable to find any possibilities for %s", toponym)
    } else {
      if (debug("some")) {
        errprint("Considering toponym %s, coordinates %s",
          toponym, coord)
        errprint("For toponym %s, %d possible documents",
          toponym, documents.length)
      }
      for (idoc <- documents) {
        val doc = idoc.asInstanceOf[TopoDocument]
        if (debug("some"))
          errprint("Considering document %s", doc)
        val thisscore = strategy.compute_score(geogword, doc)
        if (thisscore > bestscore) {
          bestscore = thisscore
          bestdoc = doc
        }
      }
    }
    val correct =
      if (bestdoc != null)
        bestdoc.matches_coord(coord)
      else
        false

    val num_candidates = documents.length

    val reason =
      if (correct) null
      else {
        if (num_candidates == 0)
          "incorrect_with_no_candidates"
        else {
          val good_docs =
            (for { idoc <- documents
                   val doc = idoc.asInstanceOf[TopoDocument]
                   if doc.matches_coord(coord)
                 }
             yield doc)
          if (good_docs == null)
            "incorrect_with_no_correct_candidates"
          else if (good_docs.length > 1)
            "incorrect_with_multiple_correct_candidates"
          else {
            val gooddoc = good_docs(0)
            if (gooddoc.incoming_links == None)
              "incorrect_one_correct_candidate_missing_link_info"
            else
              "incorrect_one_correct_candidate"
          }
        }
      }

    errout("Eval: Toponym %s (true: %s at %s),", toponym, geogword.location,
      coord)
    if (correct)
      errprint("correct")
    else
      errprint("incorrect, reason = %s", reason)

    results.record_geolocate_toponym_result(correct, toponym,
      geogword.location, reason, num_candidates)

    if (debug("some") && bestdoc != null) {
      errprint("Best document = %s, score = %s, dist = %s, correct %s",
        bestdoc, bestscore, bestdoc.distance_to_coord(coord), correct)
    }
  }

  def evaluate_document(doc: GeogWordDocument, doctag: String) = {
    for (geogword <- doc.words)
      disambiguate_toponym(geogword)
    new ToponymEvaluationResult()
  }

  def output_results(isfinal: Boolean = false) {
    results.output_geolocate_toponym_results()
  }
}

class TRCoNLLGeolocateToponymEvaluator(
  strategy: GeolocateToponymStrategy,
  stratname: String,
  driver: GeolocateToponymDriver
) extends GeolocateToponymEvaluator(strategy, stratname, driver) {
  // Read a file formatted in TR-CONLL text format (.tr files).  An example of
  // how such files are fomatted is:
  //
  //...
  //...
  //last    O       I-NP    JJ
  //week    O       I-NP    NN
  //&equo;s O       B-NP    POS
  //U.N.    I-ORG   I-NP    NNP
  //Security        I-ORG   I-NP    NNP
  //Council I-ORG   I-NP    NNP
  //resolution      O       I-NP    NN
  //threatening     O       I-VP    VBG
  //a       O       I-NP    DT
  //ban     O       I-NP    NN
  //on      O       I-PP    IN
  //Sudanese        I-MISC  I-NP    NNP
  //flights O       I-NP    NNS
  //abroad  O       I-ADVP  RB
  //if      O       I-SBAR  IN
  //Khartoum        LOC
  //        >c1     NGA     15.5833333      32.5333333      Khartoum > Al Khar<BA>om > Sudan
  //        c2      NGA     -17.8833333     30.1166667      Khartoum > Zimbabwe
  //        c3      NGA     15.5880556      32.5341667      Khartoum > Al Khar<BA>om > Sudan
  //        c4      NGA     15.75   32.5    Khartoum > Al Khar<BA>om > Sudan
  //does    O       I-VP    VBZ
  //not     O       I-NP    RB
  //hand    O       I-NP    NN
  //over    O       I-PP    IN
  //three   O       I-NP    CD
  //men     O       I-NP    NNS
  //...
  //...
  //
  // Yield GeogWord objects, one per word.
  def iter_geogwords(filehand: FileHandler, filename: String) = {
    var in_loc = false
    var wordstruct: GeogWord = null
    val lines = filehand.openr(filename, errors = "replace")
    def iter_1(): Stream[GeogWord] = {
      if (lines.hasNext) {
        val line = lines.next
        try {
          val ss = """\t""".r.split(line)
          require(ss.length == 2)
          val Array(word, ty) = ss
          if (word != null) {
            var toyield = null: GeogWord
            if (in_loc) {
              in_loc = false
              toyield = wordstruct
            }
            wordstruct = new GeogWord(word)
            wordstruct.document = filename
            if (ty.startsWith("LOC")) {
              in_loc = true
              wordstruct.is_toponym = true
            } else
              toyield = wordstruct
            if (toyield != null)
              return toyield #:: iter_1()
          } else if (in_loc && ty(0) == '>') {
            val ss = """\t""".r.split(ty)
            require(ss.length == 5)
            val Array(_, lat, long, fulltop, _) = ss
            wordstruct.coord = SphereCoord(lat.toDouble, long.toDouble)
            wordstruct.location = fulltop
          }
        } catch {
          case exc: Exception => {
            errprint("Bad line %s", line)
            errprint("Exception is %s", exc)
            if (!exc.isInstanceOf[NumberFormatException])
              exc.printStackTrace()
          }
        }
        return iter_1()
      } else if (in_loc)
        return wordstruct #:: Stream[GeogWord]()
      else
        return Stream[GeogWord]()
    }
    new GeogWordDocument(iter_1())
  }
}

class WikipediaGeolocateToponymEvaluator(
  strategy: GeolocateToponymStrategy,
  stratname: String,
  driver: GeolocateToponymDriver
) extends GeolocateToponymEvaluator(strategy, stratname, driver) {
  def iter_geogwords(filehand: FileHandler, filename: String) = {
    var title: String = null
    val titlere = """Article title: (.*)$""".r
    val linkre = """Link: (.*)$""".r
    val lines = filehand.openr(filename, errors = "replace")
    def iter_1(): Stream[GeogWord] = {
      if (lines.hasNext) {
        val line = lines.next
        line match {
          case titlere(mtitle) => {
            title = mtitle
            iter_1()
          }
          case linkre(mlink) => {
            val args = mlink.split('|')
            val truedoc = args(0)
            var linkword = truedoc
            if (args.length > 1)
              linkword = args(1)
            val word = new GeogWord(linkword)
            word.is_toponym = true
            word.location = truedoc
            word.document = title
            val doc =
              driver.document_table.wikipedia_subtable.
                lookup_document(truedoc)
            if (doc != null)
              word.coord = doc.coord
            word #:: iter_1()
          }
          case _ => {
            val word = new GeogWord(line)
            word.document = title
            word #:: iter_1()
          }
        }
      } else
        Stream[GeogWord]()
    }
    new GeogWordDocument(iter_1())
  }
}

class Gazetteer(val cell_grid: MultiRegularCellGrid) {

  // Factory object for creating new divisions relative to the gazetteer
  val divfactory = new DivisionFactory(this)

  // For each toponym (name of location), value is a list of Locality
  // items, listing gazetteer locations and corresponding matching documents.
  val lower_toponym_to_location = bufmap[String,Locality]()

  // For each toponym corresponding to a division higher than a locality,
  // list of divisions with this name.
  val lower_toponym_to_division = bufmap[String,Division]()

  // Table of all toponyms seen in evaluation files, along with how many
  // times seen.  Used to determine when caching of certain
  // toponym-specific values should be done.
  //val toponyms_seen_in_eval_files = intmap[String]()

  /**
   * Record mapping from name to Division.
   */
  def record_division(name: String, div: Division) {
    lower_toponym_to_division(name) += div
  }

  // Given an evaluation file, count the toponyms seen and add to the
  // global count in toponyms_seen_in_eval_files.
  //  def count_toponyms_in_file(fname: String) {
  //    def count_toponyms(geogword: GeogWord) {
  //      toponyms_seen_in_eval_files(geogword.word.toLowerCase) += 1
  //    }
  //    process_eval_file(fname, count_toponyms, compute_context = false,
  //                      only_toponyms = true)
  //  }
}

/**
 * Gazetteer of the World-gazetteer format.
 *
 * @param filename File holding the World Gazetteer.
 *
 * @param cell_grid FIXME: Currently required for certain internal reasons.
 *   Fix so we don't need it, or it's created internally!
 */
class WorldGazetteer(
  filehand: FileHandler,
  filename: String,
  cell_grid: MultiRegularCellGrid
) extends Gazetteer(cell_grid) {

  // Find the document matching an entry in the gazetteer.
  // The format of an entry is
  //
  // ID  NAME  ALTNAMES  ORIG-SCRIPT-NAME  TYPE  POPULATION  LAT  LONG  DIV1  DIV2  DIV3
  //
  // where there is a tab character separating each field.  Fields may
  // be empty; but there will still be a tab character separating the
  // field from others.
  //
  // The ALTNAMES specify any alternative names of the location, often
  // including the equivalent of the original name without any accent
  // characters.  If there is more than one alternative name, the
  // possibilities are separated by a comma and a space, e.g.
  // "Dongshi, Dongshih, Tungshih".  The ORIG-SCRIPT-NAME is the name
  // in its original script, if that script is not Latin characters
  // (e.g. names in Russia will be in Cyrillic). (For some reason, names
  // in Chinese characters are listed in the ALTNAMES rather than the
  // ORIG-SCRIPT-NAME.)
  //
  // LAT and LONG specify the latitude and longitude, respectively.
  // These are given as integer values, where the actual value is found
  // by dividing this integer value by 100.
  //
  // DIV1, DIV2 and DIV3 specify different-level divisions that a location is
  // within, from largest to smallest.  Typically the largest is a country.
  // For locations in the U.S., the next two levels will be state and county,
  // respectively.  Note that such divisions also have corresponding entries
  // in the gazetteer.  However, these entries are somewhat lacking in that
  // (1) no coordinates are given, and (2) only the top-level division (the
  // country) is given, even for third-level divisions (e.g. counties in the
  // U.S.).
  //
  // For localities, add them to the cell-map that covers the earth if
  // ADD_TO_CELL_MAP is true.

  protected def match_world_gazetteer_entry(line: String) {
    // Split on tabs, make sure at least 11 fields present and strip off
    // extra whitespace
    var fields = """\t""".r.split(line.trim) ++ Seq.fill(11)("")
    fields = (for (x <- fields.slice(0, 11)) yield x.trim)
    val Array(id, name, altnames, orig_script_name, typ, population,
      lat, long, div1, div2, div3) = fields

    // Skip places without coordinates
    if (lat == "" || long == "") {
      if (debug("lots"))
        errprint("Skipping location %s (div %s/%s/%s) without coordinates",
          name, div1, div2, div3)
      return
    }

    if (lat == "0" && long == "9999") {
      if (debug("lots"))
        errprint("Skipping location %s (div %s/%s/%s) with bad coordinates",
          name, div1, div2, div3)
      return
    }

    // Create and populate a Locality object
    val loc = new Locality(name, SphereCoord(lat.toInt / 100., long.toInt / 100.),
      typ = typ, altnames = if (altnames != null) ", ".r.split(altnames) else null)
    loc.div = divfactory.find_division_note_point(loc, Seq(div1, div2, div3))
    if (debug("lots"))
      errprint("Saw location %s (div %s/%s/%s) with coordinates %s",
        loc.name, div1, div2, div3, loc.coord)

    // Record the location.  For each name for the location (its
    // canonical name and all alternates), add the location to the list of
    // locations associated with the name.  Record the name in lowercase
    // for ease in matching.
    for (name <- Seq(loc.name) ++ loc.altnames) {
      val loname = name.toLowerCase
      if (debug("lots"))
        errprint("Noting lower_toponym_to_location for toponym %s, canonical name %s",
                 name, loc.name)
      lower_toponym_to_location(loname) += loc
    }

    // We start out looking for documents whose distance is very close,
    // then widen until we reach Params.max_dist_for_close_match.
    var maxdist = 5
    var docmatch: TopoDocument = null
    breakable {
      while (maxdist <= Params.max_dist_for_close_match) {
        docmatch =
          cell_grid.table.wikipedia_subtable.
            asInstanceOf[TopoDocumentSubtable].find_match_for_locality(
              loc, maxdist)
        if (docmatch != null) break
        maxdist *= 2
      }
    }

    if (docmatch == null) {
      if (debug("lots"))
        errprint("Unmatched name %s", loc.name)
      return
    }

    // Record the match.
    loc.docmatch = docmatch
    docmatch.location = loc
    if (debug("lots"))
      errprint("Matched location %s (coord %s) with document %s, dist=%s",
        (loc.name, loc.coord, docmatch,
          spheredist(loc.coord, docmatch.coord)))
  }

  // Read in the data from the World gazetteer in FILENAME and find the
  // document matching each entry in the gazetteer.  (Unimplemented:
  // For localities, add them to the cell-map that covers the earth if
  // ADD_TO_CELL_MAP is true.)
  protected def read_world_gazetteer_and_match() {
    val task = new MeteredTask("gazetteer entry", "matching")
    errprint("Matching gazetteer entries in %s...", filename)
    errprint("")

    // Match each entry in the gazetteer
    breakable {
      val lines = filehand.openr(filename)
      try {
        for (line <- lines) {
          if (debug("lots"))
            errprint("Processing line: %s", line)
          match_world_gazetteer_entry(line)
          if (task.item_processed(maxtime = Params.max_time_per_stage))
            break
        }
      } finally {
        lines.close()
      }
    }

<<<<<<< HEAD
    divfactory.finish_all()
    status.finish()
=======
    divfactory.finish_all(cell_grid)
    task.finish()
>>>>>>> 5b41e5db
    output_resource_usage()
  }

  // Upon creation, populate gazetteer from file
  read_world_gazetteer_and_match()
}

class GeolocateToponymParameters(
  parser: ArgParser = null
) extends GeolocateParameters(parser) {
  var eval_format =
    ap.option[String]("f", "eval-format",
      default = "wikipedia",
      choices = Seq("wikipedia", "raw-text", "tr-conll"),
      help = """Format of evaluation file(s).  The evaluation files themselves
are specified using --eval-file.  The following formats are
recognized:

'wikipedia' is the normal format.  The data file is in a format very
similar to that of the counts file, but has "toponyms" identified using
the prefix 'Link: ' followed either by a toponym name or the format
'DOCUMENT-NAME|TOPONYM', indicating a toponym (e.g. 'London') that maps
to a given document that disambiguates the toponym (e.g. 'London,
Ontario').  When a raw toponym is given, the document is assumed to have
the same name as the toponym. (The format is called 'wikipedia' because
the link format used here comes directly from the way that links are
specified in Wikipedia documents, and often the text itself comes from
preprocessing a Wikipedia dump.) The mapping here is used for evaluation
but not for constructing training data.

'raw-text' assumes that the eval file is simply raw text.
(NOT YET IMPLEMENTED.)

'tr-conll' is an alternative.  It specifies the toponyms in a document
along with possible locations to map to, with the correct one identified.
As with the 'document' format, the correct location is used only for
evaluation, not for constructing training data; the other locations are
ignored.""")

  var gazetteer_file =
    ap.option[String]("gazetteer-file", "gf",
      help = """File containing gazetteer information to match.""")
  var gazetteer_type =
    ap.option[String]("gazetteer-type", "gt",
      metavar = "FILE",
      default = "world", choices = Seq("world", "db"),
      help = """Type of gazetteer file specified using --gazetteer-file.
NOTE: type 'world' is the only one currently implemented.  Default
'%default'.""")

  var strategy =
    ap.multiOption[String]("s", "strategy",
      default = Seq("baseline"),
      //      choices = Seq(
      //        "baseline", "none",
      //        "naive-bayes-with-baseline",
      //        "naive-bayes-no-baseline",
      //        ),
      aliases = Map(
        "baseline" -> null, "none" -> null,
        "naive-bayes-with-baseline" ->
          Seq("nb-base"),
        "naive-bayes-no-baseline" ->
          Seq("nb-nobase")),
      help = """Strategy/strategies to use for geolocating.
'baseline' means just use the baseline strategy (see --baseline-strategy).

'none' means don't do any geolocating.  Useful for testing the parts that
read in data and generate internal structures.

'naive-bayes-with-baseline' (or 'nb-base') means also use the words around the
toponym to be disambiguated, in a Naive-Bayes scheme, using the baseline as the
prior probability; 'naive-bayes-no-baseline' (or 'nb-nobase') means use uniform
prior probability.

Default is 'baseline'.

NOTE: Multiple --strategy options can be given, and each strategy will
be tried, one after the other.""")

  var baseline_strategy =
    ap.multiOption[String]("baseline-strategy", "bs",
      default = Seq("internal-link"),
      choices = Seq("internal-link", "random",
        "num-documents"),
      aliases = Map(
        "internal-link" -> Seq("link"),
        "num-documents" -> Seq("num-docs", "numdocs")),
      help = """Strategy to use to compute the baseline.

'internal-link' (or 'link') means use number of internal links pointing to the
document or cell.

'random' means choose randomly.

'num-documents' (or 'num-docs' or 'numdocs'; only in cell-type matching) means
use number of documents in cell.

Default '%default'.

NOTE: Multiple --baseline-strategy options can be given, and each strategy will
be tried, one after the other.""")

  var naive_bayes_context_len =
    ap.option[Int]("naive-bayes-context-len", "nbcl",
      default = 10,
      help = """Number of words on either side of a toponym to use
in Naive Bayes matching, during toponym resolution.  Default %default.""")
  var max_dist_for_close_match =
    ap.option[Double]("max-dist-for-close-match", "mdcm",
      default = 80.0,
      help = """Maximum number of km allowed when looking for a
close match for a toponym during toponym resolution.  Default %default.""")
  var max_dist_for_outliers =
    ap.option[Double]("max-dist-for-outliers", "mdo",
      default = 200.0,
      help = """Maximum number of km allowed between a point and
any others in a division, during toponym resolution.  Points farther away than
this are ignored as "outliers" (possible errors, etc.).  NOTE: Not
currently implemented. Default %default.""")
  var context_type =
    ap.option[String]("context-type", "ct",
      default = "cell-dist-document-links",
      choices = Seq("document", "cell", "cell-dist-document-links"),
      help = """Type of context used when doing disambiguation.
There are two cases where this choice applies: When computing a word
distribution, and when counting the number of incoming internal links.
'document' means use the document itself for both.  'cell' means use the
cell for both. 'cell-dist-document-links' means use the cell for
computing a word distribution, but the document for counting the number of
incoming internal links. (Note that this only applies when doing toponym
resolution.  During document resolution, only cells are considered.)
Default '%default'.""")
}

class GeolocateToponymDriver extends
    GeolocateDriver with StandaloneGeolocateDriverStats {
  type ParamType = GeolocateToponymParameters
  type RunReturnType =
    Seq[(String, GeolocateToponymStrategy, EvaluationOutputter)]

  override def handle_parameters() {
    super.handle_parameters()

    GeolocateToponymApp.Params = params
    
    need(params.gazetteer_file, "gazetteer-file")
    // FIXME! Can only currently handle World-type gazetteers.
    if (params.gazetteer_type != "world")
      param_error("Currently can only handle world-type gazetteers")

    if (params.strategy == Seq("baseline"))
      ()

    if (params.eval_format == "raw-text") {
      // FIXME!!!!
      param_error("Raw-text reading not implemented yet")
    }

    need_seq(params.eval_file, "eval-file", "evaluation file(s)")
  }

  override def initialize_document_table(word_dist_factory: WordDistFactory) = {
    new TopoDocumentTable(this, word_dist_factory)
  }

  /**
   * Do the actual toponym geolocation.  Results to stderr (see above), and
   * also returned.
   *
   * Return value very much like for run_after_setup() for document
   * geolocation, but less useful info may be returned for each document
   * processed.
   */

  def run_after_setup() = {
    // errprint("Processing evaluation file(s) %s for toponym counts...",
    //   args.eval_file)
    // process_dir_files(args.eval_file, count_toponyms_in_file)
    // errprint("Number of toponyms seen: %s",
    //   toponyms_seen_in_eval_files.length)
    // errprint("Number of toponyms seen more than once: %s",
    //   (for {(foo,count) <- toponyms_seen_in_eval_files
    //             if (count > 1)} yield foo).length)
    // output_reverse_sorted_table(toponyms_seen_in_eval_files,
    //                             outfile = sys.stderr)

    if (params.gazetteer_file != null) {
      /* FIXME!!! */
      assert(cell_grid.isInstanceOf[MultiRegularCellGrid])
      val gazetteer =
        new WorldGazetteer(get_file_handler, params.gazetteer_file,
          cell_grid.asInstanceOf[MultiRegularCellGrid])
      // Bootstrapping issue: Creating the gazetteer requires that the
      // TopoDocumentTable already exist, but the TopoDocumentTable wants
      // a pointer to a gazetter, so have to set it afterwards.
      document_table.wikipedia_subtable.
        asInstanceOf[TopoDocumentSubtable].set_gazetteer(gazetteer)
    }

    val strats_unflat = (
      for (stratname <- params.strategy) yield {
        // Generate strategy object
        if (stratname == "baseline") {
          for (basestratname <- params.baseline_strategy)
            yield ("baseline " + basestratname,
            new BaselineGeolocateToponymStrategy(cell_grid, basestratname))
        } else {
          val strategy = new NaiveBayesToponymStrategy(cell_grid,
            use_baseline = (stratname == "naive-bayes-with-baseline"))
          Seq((stratname, strategy))
        }
      })
    val strats = strats_unflat reduce (_ ++ _)
    process_strategies(strats)((stratname, strategy) => {
      val evaluator =
        // Generate reader object
        if (params.eval_format == "tr-conll")
          new TRCoNLLGeolocateToponymEvaluator(strategy, stratname, this)
        else
          new WikipediaGeolocateToponymEvaluator(strategy, stratname, this)
      new DefaultEvaluationOutputter(stratname, evaluator)
    })
  }
}

object GeolocateToponymApp extends GeolocateApp("geolocate-toponyms") {
  type DriverType = GeolocateToponymDriver
  // FUCKING TYPE ERASURE
  def create_param_object(ap: ArgParser) = new ParamType(ap)
  def create_driver() = new DriverType()
  var Params: ParamType = _
}<|MERGE_RESOLUTION|>--- conflicted
+++ resolved
@@ -1366,13 +1366,8 @@
       }
     }
 
-<<<<<<< HEAD
     divfactory.finish_all()
-    status.finish()
-=======
-    divfactory.finish_all(cell_grid)
     task.finish()
->>>>>>> 5b41e5db
     output_resource_usage()
   }
 
