///////////////////////////////////////////////////////////////////////////////
//  Copyright (C) 2010, 2011 Ben Wing, The University of Texas at Austin
//
//  Licensed under the Apache License, Version 2.0 (the "License");
//  you may not use this file except in compliance with the License.
//  You may obtain a copy of the License at
//
//      http://www.apache.org/licenses/LICENSE-2.0
//
//  Unless required by applicable law or agreed to in writing, software
//  distributed under the License is distributed on an "AS IS" BASIS,
//  WITHOUT WARRANTIES OR CONDITIONS OF ANY KIND, either express or implied.
//  See the License for the specific language governing permissions and
//  limitations under the License.
///////////////////////////////////////////////////////////////////////////////

////////
//////// Geolocate.scala
////////
//////// Copyright (c) 2010, 2011 Ben Wing.
////////

package opennlp.textgrounder.geolocate

import util.matching.Regex
import util.Random
import math._
import collection.mutable

import opennlp.textgrounder.util.argparser._
import opennlp.textgrounder.util.collectionutil._
import opennlp.textgrounder.util.distances._
import opennlp.textgrounder.util.experiment._
import opennlp.textgrounder.util.ioutil.{FileHandler, LocalFileHandler}
import opennlp.textgrounder.util.osutil.output_resource_usage
import opennlp.textgrounder.util.printutil.errprint

import WordDist.memoizer._
import GridLocateDriver.Debug._

/*

This module is the main driver module for the Geolocate subproject.
See GridLocate.scala.

*/

/////////////////////////////////////////////////////////////////////////////
//                           Evaluation strategies                         //
/////////////////////////////////////////////////////////////////////////////

abstract class GeolocateDocumentStrategy(
  sphere_grid: SphereCellGrid
) extends GridLocateDocumentStrategy[SphereCell, SphereCellGrid](sphere_grid) { }

class CellDistMostCommonToponymGeolocateDocumentStrategy(
  sphere_grid: SphereCellGrid
) extends GeolocateDocumentStrategy(sphere_grid) {
  val cdist_factory =
    new SphereCellDistFactory(sphere_grid.table.driver.params.lru_cache_size)

  def return_ranked_cells(word_dist: WordDist) = {
    val wikipedia_table = sphere_grid.table.wikipedia_subtable

    // Look for a toponym, then a proper noun, then any word.
    // FIXME: How can 'word' be null?
    // FIXME: Use invalid_word
    // FIXME: Should predicate be passed an index and have to do its own
    // unmemoizing?
    var maxword = word_dist.find_most_common_word(
      word => word(0).isUpper && wikipedia_table.word_is_toponym(word))
    if (maxword == None) {
      maxword = word_dist.find_most_common_word(
        word => word(0).isUpper)
    }
    if (maxword == None)
      maxword = word_dist.find_most_common_word(word => true)
    cdist_factory.get_cell_dist(sphere_grid, maxword.get).get_ranked_cells()
  }
}

class LinkMostCommonToponymGeolocateDocumentStrategy(
  sphere_grid: SphereCellGrid
) extends GeolocateDocumentStrategy(sphere_grid) {
  def return_ranked_cells(word_dist: WordDist) = {
    val wikipedia_table = sphere_grid.table.wikipedia_subtable

    var maxword = word_dist.find_most_common_word(
      word => word(0).isUpper && wikipedia_table.word_is_toponym(word))
    if (maxword == None) {
      maxword = word_dist.find_most_common_word(
        word => wikipedia_table.word_is_toponym(word))
    }
    if (debug("commontop"))
      errprint("  maxword = %s", maxword)
    val cands =
      if (maxword != None)
        wikipedia_table.construct_candidates(
          unmemoize_string(maxword.get))
      else Seq[SphereDocument]()
    if (debug("commontop"))
      errprint("  candidates = %s", cands)
    // Sort candidate list by number of incoming links
    val candlinks =
      (for (cand <- cands) yield (cand,
        cand.asInstanceOf[WikipediaDocument].adjusted_incoming_links.toDouble)).
        // sort by second element of tuple, in reverse order
        sortWith(_._2 > _._2)
    if (debug("commontop"))
      errprint("  sorted candidates = %s", candlinks)

    def find_good_cells_for_coord(cands: Iterable[(SphereDocument, Double)]) = {
      for {
        (cand, links) <- candlinks
        val cell = {
          val retval = sphere_grid.find_best_cell_for_coord(cand.coord, false)
          if (retval == null)
            errprint("Strange, found no cell for candidate %s", cand)
          retval
        }
        if (cell != null)
      } yield (cell, links)
    }

    // Convert to cells
    val candcells = find_good_cells_for_coord(candlinks)

    if (debug("commontop"))
      errprint("  cell candidates = %s", candcells)

    // Append random cells and remove duplicates
    merge_numbered_sequences_uniquely(candcells,
      new RandomGridLocateDocumentStrategy[SphereCell, SphereCellGrid](sphere_grid).
        return_ranked_cells(word_dist))
  }
}

<<<<<<< HEAD
/**
 * Abstract class that implements a strategy for document geolocation that
 * involves directly comparing the document distribution against each cell
 * in turn and computing a score.
 *
 * @param prefer_minimum If true, lower scores are better; if false, higher
 *   scores are better.
 */
abstract class MinMaxScoreStrategy(
  cell_grid: SphereCellGrid,
  prefer_minimum: Boolean
) extends SphereGeolocateDocumentStrategy(cell_grid) {
  /**
   * Function to return the score of a document distribution against a
   * cell.
   */
  def score_cell(word_dist: WordDist, cell: SphereCell): Double

  /**
   * Compare a word distribution (for a document, typically) against all
   * cells. Return a sequence of tuples (cell, score) where 'cell'
   * indicates the cell and 'score' the score.
   */
  def return_ranked_cells(word_dist: WordDist) = {
    val cell_buf = mutable.Buffer[(SphereCell, Double)]()
    for (
      cell <- cell_grid.iter_nonempty_cells(nonempty_word_dist = true)
    ) {
      if (debug("lots")) {
        errprint("Nonempty cell at indices %s = location %s, num_documents = %s",
          cell.describe_indices(), cell.describe_location(),
          cell.combined_dist.num_docs_for_word_dist)
      }

      val score = score_cell(word_dist, cell)
      cell_buf += ((cell, score))
    }
    /*
    val cells = cell_grid.iter_nonempty_cells(nonempty_word_dist = true)
    val cell_buf = cells.par.map(c => (c, score_cell(word_dist, c))).toBuffer
    */

    /* SCALABUG:
       If written simply as 'cell_buf sortWith (_._2 < _._2)',
       return type is mutable.Buffer.  However, if written as an
       if/then as follows, return type is Iterable, even though both
       forks have the same type of mutable.buffer!
     */
    if (prefer_minimum)
      cell_buf sortWith (_._2 < _._2)
    else
      cell_buf sortWith (_._2 > _._2)
  }
}

/**
 * Class that implements a strategy for document geolocation by computing
 * the KL-divergence between document and cell (approximately, how much
 * the word distributions differ).  Note that the KL-divergence as currently
 * implemented uses the smoothed word distributions.
 *
 * @param partial If true (the default), only do "partial" KL-divergence.
 * This only computes the divergence involving words in the document
 * distribution, rather than considering all words in the vocabulary.
 * @param symmetric If true, do a symmetric KL-divergence by computing
 * the divergence in both directions and averaging the two values.
 * (Not by default; the comparison is fundamentally asymmetric in
 * any case since it's comparing documents against cells.)
 */
class KLDivergenceStrategy(
  cell_grid: SphereCellGrid,
  partial: Boolean = true,
  symmetric: Boolean = false
) extends MinMaxScoreStrategy(cell_grid, true) {

  def score_cell(word_dist: WordDist, cell: SphereCell) = {
    val cell_word_dist = cell.combined_dist.word_dist
    var kldiv =
      word_dist.kl_divergence(cell_word_dist, partial = partial)
    if (symmetric) {
      val kldiv2 = cell_word_dist.kl_divergence(word_dist, partial = partial)
      kldiv = (kldiv + kldiv2) / 2.0
    }
    kldiv
  }

  override def return_ranked_cells(word_dist: WordDist) = {
    val cells = super.return_ranked_cells(word_dist)

    if (debug("kldiv") && word_dist.isInstanceOf[FastSlowKLDivergence]) {
      val fast_slow_dist = word_dist.asInstanceOf[FastSlowKLDivergence]
      // Print out the words that contribute most to the KL divergence, for
      // the top-ranked cells
      val num_contrib_cells = 5
      val num_contrib_words = 25
      errprint("")
      errprint("KL-divergence debugging info:")
      for (((cell, _), i) <- cells.take(num_contrib_cells) zipWithIndex) {
        val (_, contribs) =
          fast_slow_dist.slow_kl_divergence_debug(
            cell.combined_dist.word_dist, partial = partial,
            return_contributing_words = true)
        errprint("  At rank #%s, cell %s:", i + 1, cell)
        errprint("    %30s  %s", "Word", "KL-div contribution")
        errprint("    %s", "-" * 50)
        // sort by absolute value of second element of tuple, in reverse order
        val items = (contribs.toArray sortWith ((x, y) => abs(x._2) > abs(y._2))).
          take(num_contrib_words)
        for ((word, contribval) <- items)
          errprint("    %30s  %s", word, contribval)
        errprint("")
      }
    }

    cells
  }
}

/**
 * Class that implements a strategy for document geolocation by computing
 * the cosine similarity between the distributions of document and cell.
 * FIXME: We really should transform the distributions by TF/IDF before
 * doing this.
 *
 * @param smoothed If true, use the smoothed word distributions. (By default,
 * use unsmoothed distributions.)
 * @param partial If true, only do "partial" cosine similarity.
 * This only computes the similarity involving words in the document
 * distribution, rather than considering all words in the vocabulary.
 */
class CosineSimilarityStrategy(
  cell_grid: SphereCellGrid,
  smoothed: Boolean = false,
  partial: Boolean = false
) extends MinMaxScoreStrategy(cell_grid, true) {

  def score_cell(word_dist: WordDist, cell: SphereCell) = {
    var cossim =
      word_dist.cosine_similarity(cell.combined_dist.word_dist,
        partial = partial, smoothed = smoothed)
    assert(cossim >= 0.0)
    // Just in case of round-off problems
    assert(cossim <= 1.002)
    cossim = 1.002 - cossim
    cossim
  }
}

/** Use a Naive Bayes strategy for comparing document and cell. */
class NaiveBayesDocumentStrategy(
  cell_grid: SphereCellGrid,
  use_baseline: Boolean = true
) extends MinMaxScoreStrategy(cell_grid, false) {

  def score_cell(word_dist: WordDist, cell: SphereCell) = {
    val params = cell_grid.table.driver.params
    // Determine respective weightings
    val (word_weight, baseline_weight) = (
      if (use_baseline) {
        if (params.naive_bayes_weighting == "equal") (1.0, 1.0)
        else {
          val bw = params.naive_bayes_baseline_weight.toDouble
          ((1.0 - bw) / word_dist.num_word_tokens, bw)
        }
      } else (1.0, 0.0))

    val word_logprob =
      cell.combined_dist.word_dist.get_nbayes_logprob(word_dist)
    val baseline_logprob =
      log(cell.combined_dist.num_docs_for_links.toDouble /
          cell_grid.total_num_docs_for_links)
    val logprob = (word_weight * word_logprob +
      baseline_weight * baseline_logprob)
    logprob
  }
}

class AverageCellProbabilityStrategy(
  cell_grid: SphereCellGrid
) extends SphereGeolocateDocumentStrategy(cell_grid) {
  val cdist_factory =
    new SphereCellDistFactory(cell_grid.table.driver.params.lru_cache_size)

  def return_ranked_cells(word_dist: WordDist) = {
    val celldist =
      cdist_factory.get_cell_dist_for_word_dist(cell_grid, word_dist)
    celldist.get_ranked_cells()
  }
}

/////////////////////////////////////////////////////////////////////////////
//                                Segmentation                             //
/////////////////////////////////////////////////////////////////////////////

// General idea: Keep track of best possible segmentations up to a maximum
// number of segments.  Either do it using a maximum number of segmentations
// (e.g. 100 or 1000) or all within a given factor of the best score (the
// "beam width", e.g. 10^-4).  Then given the existing best segmentations,
// we search for new segmentations with more segments by looking at all
// possible ways of segmenting each of the existing best segments, and
// finding the best score for each of these.  This is a slow process -- for
// each segmentation, we have to iterate over all segments, and for each
// segment we have to look at all possible ways of splitting it, and for
// each split we have to look at all assignments of cells to the two
// new segments.  It also seems that we're likely to consider the same
// segmentation multiple times.
//
// In the case of per-word cell dists, we can maybe speed things up by
// computing the non-normalized distributions over each paragraph and then
// summing them up as necessary.

/////////////////////////////////////////////////////////////////////////////
//                                   Stopwords                             //
/////////////////////////////////////////////////////////////////////////////

object Stopwords {
  val stopwords_file_in_tg = "data/lists/stopwords.english"

  // Read in the list of stopwords from the given filename.
  def read_stopwords(filehand: FileHandler, stopwords_filename: String) = {
    def compute_stopwords_filename(filename: String) = {
      if (filename != null) filename
      else {
        val tgdir = TextGrounderInfo.get_textgrounder_dir
        // Concatenate directory and rest in most robust way
        filehand.join_filename(tgdir, stopwords_file_in_tg)
      }
    }
    val filename = compute_stopwords_filename(stopwords_filename)
    errprint("Reading stopwords from %s...", filename)
    filehand.openr(filename).toSet
  }
=======
class SphereAverageCellProbabilityStrategy(
  sphere_grid: SphereCellGrid
) extends AverageCellProbabilityStrategy[
  SphereCell, SphereCellGrid
](sphere_grid) {
  type TCellDistFactory = SphereCellDistFactory
  def create_cell_dist_factory(lru_cache_size: Int) =
    new SphereCellDistFactory(lru_cache_size)
>>>>>>> 0064fa48
}

/////////////////////////////////////////////////////////////////////////////
//                                  Main code                              //
/////////////////////////////////////////////////////////////////////////////

/**
 * Class retrieving command-line arguments or storing programmatic
 * configuration parameters.
 *
 * @param parser If specified, should be a parser for retrieving the
 *   value of command-line arguments from the command line.  Provided
 *   that the parser has been created and initialized by creating a
 *   previous instance of this same class with the same parser (a
 *   "shadow field" class), the variables below will be initialized with
 *   the values given by the user on the command line.  Otherwise, they
 *   will be initialized with the default values for the parameters.
 *   Because they are vars, they can be freely set to other values.
 *
 */
class GeolocateParameters(parser: ArgParser = null) extends
    GridLocateParameters(parser) {
  //// Options indicating how to generate the cells we compare against
  var degrees_per_cell =
    ap.option[Double]("degrees-per-cell", "dpc", metavar = "DEGREES",
      default = 1.0,
      help = """Size (in degrees, a floating-point number) of the tiling
cells that cover the Earth.  Default %default. """)
  var miles_per_cell =
    ap.option[Double]("miles-per-cell", "mpc", metavar = "MILES",
      help = """Size (in miles, a floating-point number) of the tiling
cells that cover the Earth.  If given, it overrides the value of
--degrees-per-cell.  No default, as the default of --degrees-per-cell
is used.""")
  var km_per_cell =
    ap.option[Double]("km-per-cell", "kpc", metavar = "KM",
      help = """Size (in kilometers, a floating-point number) of the tiling
cells that cover the Earth.  If given, it overrides the value of
--degrees-per-cell.  No default, as the default of --degrees-per-cell
is used.""")
  var width_of_multi_cell =
    ap.option[Int]("width-of-multi-cell", metavar = "CELLS", default = 1,
      help = """Width of the cell used to compute a statistical
distribution for geolocation purposes, in terms of number of tiling cells.
NOTE: It's unlikely you want to change this.  It may be removed entirely in
later versions.  In normal circumstances, the value is 1, i.e. use a single
tiling cell to compute each multi cell.  If the value is more than
1, the multi cells overlap.""")

  //// Options for using KD trees, and related parameters
  var kd_tree = 
    ap.flag("kd-tree", "kd", "kdtree",
      help = """Specifies we should use a KD tree rather than uniform
grid cell.""")

  var kd_bucket_size =
    ap.option[Int]("kd-bucket-size", "kdbs", "bucket-size", default = 200,
      metavar = "INT",
      help = """Bucket size before splitting a leaf into two children.
Default %default.""")

  var center_method =
    ap.option[String]("center-method", "cm", metavar = "CENTER_METHOD",
      default = "centroid",
      choices = Seq("centroid", "center"),
      help = """Chooses whether to use center or centroid for cell
center calculation. Options are either 'centroid' or 'center'.
Default '%default'.""")

  var kd_split_method =
    ap.option[String]("kd-split-method", "kdsm", metavar = "SPLIT_METHOD",
      default = "halfway",
      choices = Seq("halfway", "median", "maxmargin"),
      help = """Chooses which leaf-splitting method to use. Valid options are
'halfway', which splits into two leaves of equal degrees, 'median', which
splits leaves to have an equal number of documents, and 'maxmargin',
which splits at the maximum margin between two points. All splits are always
on the longest dimension. Default '%default'.""")

  var kd_use_backoff = 
    ap.flag("kd-backoff", "kd-use-backoff",
      help = """Specifies if we should back off to larger cell distributions.""")

  var kd_interpolate_weight =
    ap.option[Double]("kd-interpolate-weight", "kdiw", default=0.0,
      help = """Specifies the weight given to parent distributions.
Default value '%default' means no interpolation is used.""")

  //// Combining the kd-tree model with the cell-grid model
  val combined_kd_grid =
    ap.flag("combined-kd-grid", help = """Combine both the KD tree and
uniform grid cell models?""")

<<<<<<< HEAD
  //// Options used when creating word distributions
  var word_dist =
    ap.option[String]("word-dist", "wd",
      default = "pseudo-good-turing-unigram",
      choices = Seq("pseudo-good-turing-unigram", "pseudo-good-turing-bigram", "dirichlet"),
      help = """Type of word distribution to use.  Possibilities are
'pseudo-good-turing-unigram' (a simplified version of Good-Turing over a unigram
distribution) 'pseudo-good-turing-bigram' (a non-smoothed bigram distribution),
and 'dirichlet' (dirchlet smoothing over a unigram distribution)
Default '%default'.""")
  var preserve_case_words =
    ap.flag("preserve-case-words", "pcw",
      help = """Don't fold the case of words used to compute and
match against document distributions.  Note that in toponym resolution,
this applies only to words in documents (currently used only in Naive Bayes
matching), not to toponyms, which are always matched case-insensitively.""")
  var include_stopwords_in_document_dists =
    ap.flag("include-stopwords-in-document-dists",
      help = """Include stopwords when computing word distributions.""")
  var minimum_word_count =
    ap.option[Int]("minimum-word-count", "mwc", metavar = "NUM",
      default = 1,
      help = """Minimum count of words to consider in word
distributions.  Words whose count is less than this value are ignored.""")

  //// Options used when doing Naive Bayes geolocation
  var naive_bayes_weighting =
    ap.option[String]("naive-bayes-weighting", "nbw", metavar = "STRATEGY",
      default = "equal",
      choices = Seq("equal", "equal-words", "distance-weighted"),
      help = """Strategy for weighting the different probabilities
that go into Naive Bayes.  If 'equal', do pure Naive Bayes, weighting the
prior probability (baseline) and all word probabilities the same.  If
'equal-words', weight all the words the same but collectively weight all words
against the baseline, giving the baseline weight according to --baseline-weight
and assigning the remainder to the words.  If 'distance-weighted', similar to
'equal-words' but don't weight each word the same as each other word; instead,
weight the words according to distance from the toponym.""")
  var naive_bayes_baseline_weight =
    ap.option[Double]("naive-bayes-baseline-weight", "nbbw",
      metavar = "WEIGHT",
      default = 0.5,
      help = """Relative weight to assign to the baseline (prior
probability) when doing weighted Naive Bayes.  Default %default.""")

  //// Options used when doing ACP geolocation
  var lru_cache_size =
    ap.option[Int]("lru-cache-size", "lru", metavar = "SIZE",
      default = 400,
      help = """Number of entries in the LRU cache.  Default %default.
Used only when --strategy=average-cell-probability.""")

  //// Debugging/output options
  var max_time_per_stage =
    ap.option[Double]("max-time-per-stage", "mts", metavar = "SECONDS",
      default = 0.0,
      help = """Maximum time per stage in seconds.  If 0, no limit.
Used for testing purposes.  Default 0, i.e. no limit.""")
  var no_individual_results =
    ap.flag("no-individual-results", "no-results",
      help = """Don't show individual results for each test document.""")
  var results_by_range =
    ap.flag("results-by-range",
      help = """Show results by range (of error distances and number of
documents in true cell).  Not on by default as counters are used for this,
and setting so many counters breaks some Hadoop installations.""")
  var oracle_results =
    ap.flag("oracle-results",
      help = """Only compute oracle results (much faster).""")
  var debug =
    ap.option[String]("d", "debug", metavar = "FLAGS",
      help = """Output debug info of the given types.  Multiple debug
parameters can be specified, indicating different types of info to output.
Separate parameters by spaces, colons or semicolons.  Params can be boolean,
if given alone, or valueful, if given as PARAM=VALUE.  Certain params are
list-valued; multiple values are specified by including the parameter
multiple times, or by separating values by a comma.

The best way to figure out the possible parameters is by reading the
source code. (Look for references to debug("foo") for boolean params,
debugval("foo") for valueful params, or debuglist("foo") for list-valued
params.) Some known debug flags:

gridrank: For the given test document number (starting at 1), output
a grid of the predicted rank for cells around the true cell.
Multiple documents can have the rank output, e.g. --debug 'gridrank=45,58'
(This will output info for documents 45 and 58.) This output can be
postprocessed to generate nice graphs; this is used e.g. in Wing's thesis.

gridranksize: Size of the grid, in numbers of documents on a side.
This is a single number, and the grid will be a square centered on the
true cell. (Default currently 11.)

kldiv: Print out words contributing most to KL divergence.

wordcountdocs: Regenerate document file, filtering out documents not
seen in any counts file.

some, lots, tons: General info of various sorts. (Document me.)

cell: Print out info on each cell of the Earth as it's generated.  Also
triggers some additional info during toponym resolution. (Document me.)

commontop: Extra info for debugging
 --baseline-strategy=link-most-common-toponym.

pcl-travel: Extra info for debugging --eval-format=pcl-travel.
""")

=======
>>>>>>> 0064fa48
}

abstract class GeolocateDriver extends GridLocateDriver {
  type TGrid = SphereCellGrid
  type TDoc = SphereDocument
  type TDocTable = SphereDocumentTable
  override type TParam <: GeolocateParameters
  var degrees_per_cell = 0.0

  override def handle_parameters() {
    if (params.miles_per_cell < 0)
      param_error("Miles per cell must be positive if specified")
    if (params.km_per_cell < 0)
      param_error("Kilometers per cell must be positive if specified")
    if (params.degrees_per_cell < 0)
      param_error("Degrees per cell must be positive if specified")
    if (params.miles_per_cell > 0 && params.km_per_cell > 0)
      param_error("Only one of --miles-per-cell and --km-per-cell can be given")
    degrees_per_cell =
      if (params.miles_per_cell > 0)
        params.miles_per_cell / miles_per_degree
      else if (params.km_per_cell > 0)
        params.km_per_cell / km_per_degree
      else
        params.degrees_per_cell
    if (params.width_of_multi_cell <= 0)
      param_error("Width of multi cell must be positive")

    super.handle_parameters()
  }

  protected def initialize_document_table(word_dist_factory: WordDistFactory) = {
    new SphereDocumentTable(this, word_dist_factory)
  }

  protected def initialize_cell_grid(table: SphereDocumentTable) = {
    if (params.combined_kd_grid) {
      val kdcg = 
          KdTreeCellGrid(table, params.kd_bucket_size, params.kd_split_method, 
            params.kd_use_backoff, params.kd_interpolate_weight)
      val mrcg = 
        new MultiRegularCellGrid(degrees_per_cell,
          params.width_of_multi_cell, table)
      new CombinedModelCellGrid(table, Seq(mrcg, kdcg))
    } else if (params.kd_tree) {
      KdTreeCellGrid(table, params.kd_bucket_size, params.kd_split_method, 
        params.kd_use_backoff, params.kd_interpolate_weight)
    } else {
      new MultiRegularCellGrid(degrees_per_cell,
        params.width_of_multi_cell, table)
    }
  }
<<<<<<< HEAD

  protected def initialize_word_dist_suffix() = {
    if (params.word_dist == "pseudo-good-turing-bigram")
      DistDocument.bigram_counts_suffix
    else //(params.word_dist == "pseudo-good-turing-unigram")
      DistDocument.unigram_counts_suffix
  }

  protected def initialize_word_dist_factory() = {
    if (params.word_dist == "pseudo-good-turing-bigram")
      new PGTSmoothedBigramWordDistFactory
    else if (params.word_dist == "dirichlet")
      new DirichletSmoothedWordDistFactory
    else //(params.word_dist == "pseudo-good-turing-unigram")
      new PseudoGoodTuringSmoothedWordDistFactory
  }

  protected def read_stopwords() = {
    Stopwords.read_stopwords(get_file_handler, params.stopwords_file)
  }

  protected def read_documents(table: SphereDocumentTable) {
    for (fn <- params.input_corpus)
      table.read_training_documents(get_file_handler, fn,
        document_file_suffix, cell_grid)
    table.finish_document_loading()
  }

  def setup_for_run() {
    word_dist_factory = initialize_word_dist_factory()
    document_table = initialize_document_table(word_dist_factory)
    cell_grid = initialize_cell_grid(document_table)
    stopwords = read_stopwords()
    // This accesses the stopwords through the pointer to this in
    // document_table.
    read_documents(document_table)
    if (debug("stop-after-reading-dists")) {
      errprint("Stopping abruptly because debug flag stop-after-reading-dists set")
      output_resource_usage()
      // We throw to top level before exiting because hprof tends to report
      // too much garbage as if it were live.  Unwinding the stack may fix
      // some of that.  If you don't want this unwinding, comment out the
      // throw and uncomment the call to System.exit().
      throw new GeolocateAbruptExit
      // System.exit(0)
    }
    cell_grid.finish()
  }

  protected def process_strategies[T](strategies: Seq[(String, T)])(
      geneval: (String, T) => GeolocateTestFileEvaluator[_,_]) = {
    for ((stratname, strategy) <- strategies) yield {
      val evalobj = geneval(stratname, strategy)
      // For --eval-format=internal, there is no eval file.  To make the
      // evaluation loop work properly, we pretend like there's a single
      // eval file whose value is null.
      val iterfiles =
        if (params.eval_file.length > 0) params.eval_file
        else params.input_corpus
      evalobj.process_files(get_file_handler, iterfiles)
      evalobj.finish()
      (stratname, strategy, evalobj)
    }
  }
}

object GeolocateDriver {
  var Params: GeolocateParameters = _
  val Debug: DebugSettings = new DebugSettings

  // Debug flags (from CorpusGeolocateDocumentEvaluator) -- need to set them
  // here before we parse the command-line debug settings. (FIXME, should
  // be a better way that introduces fewer long-range dependencies like
  // this)
  //
  //  gridrank: For the given test document number (starting at 1), output
  //            a grid of the predicted rank for cells around the true
  //            cell.  Multiple documents can have the rank output, e.g.
  //
  //            --debug 'gridrank=45,58'
  //
  //            (This will output info for documents 45 and 58.)
  //
  //  gridranksize: Size of the grid, in numbers of documents on a side.
  //                This is a single number, and the grid will be a square
  //                centered on the true cell.
  register_list_debug_param("gridrank")
  debugval("gridranksize") = "11"
=======
>>>>>>> 0064fa48
}

class GeolocateDocumentParameters(
  parser: ArgParser = null
) extends GeolocateParameters(parser) {
  var eval_format =
    ap.option[String]("f", "eval-format",
      default = "internal",
      choices = Seq("internal", "raw-text", "pcl-travel"),
      help = """Format of evaluation file(s).  The evaluation files themselves
are specified using --eval-file.  The following formats are
recognized:

'internal' is the normal format.  It means to consider documents to be
documents to evaluate, and to use the development or test set specified
in the document file as the set of documents to evaluate.  There is
no eval file for this format.

'raw-text' assumes that the eval file is simply raw text.  (NOT YET
IMPLEMENTED.)

'pcl-travel' is another alternative.  It assumes that each evaluation file
is in PCL-Travel XML format, and uses each chapter in the evaluation
file as a document to evaluate.""")

  var strategy =
    ap.multiOption[String]("s", "strategy",
      default = Seq("partial-kl-divergence"),
      //      choices = Seq(
      //        "baseline", "none",
      //        "full-kl-divergence",
      //        "partial-kl-divergence",
      //        "symmetric-full-kl-divergence",
      //        "symmetric-partial-kl-divergence",
      //        "cosine-similarity",
      //        "partial-cosine-similarity",
      //        "smoothed-cosine-similarity",
      //        "smoothed-partial-cosine-similarity",
      //        "average-cell-probability",
      //        "naive-bayes-with-baseline",
      //        "naive-bayes-no-baseline",
      //        ),
      aliases = Map(
        "baseline" -> null, "none" -> null,
        "full-kl-divergence" ->
          Seq("full-kldiv", "full-kl"),
        "partial-kl-divergence" ->
          Seq("partial-kldiv", "partial-kl", "part-kl"),
        "symmetric-full-kl-divergence" ->
          Seq("symmetric-full-kldiv", "symmetric-full-kl", "sym-full-kl"),
        "symmetric-partial-kl-divergence" ->
          Seq("symmetric-partial-kldiv", "symmetric-partial-kl", "sym-part-kl"),
        "cosine-similarity" ->
          Seq("cossim"),
        "partial-cosine-similarity" ->
          Seq("partial-cossim", "part-cossim"),
        "smoothed-cosine-similarity" ->
          Seq("smoothed-cossim"),
        "smoothed-partial-cosine-similarity" ->
          Seq("smoothed-partial-cossim", "smoothed-part-cossim"),
        "average-cell-probability" ->
          Seq("avg-cell-prob", "acp"),
        "naive-bayes-with-baseline" ->
          Seq("nb-base"),
        "naive-bayes-no-baseline" ->
          Seq("nb-nobase")),
      help = """Strategy/strategies to use for geolocation.
'baseline' means just use the baseline strategy (see --baseline-strategy).

'none' means don't do any geolocation.  Useful for testing the parts that
read in data and generate internal structures.

'full-kl-divergence' (or 'full-kldiv') searches for the cell where the KL
divergence between the document and cell is smallest.

'partial-kl-divergence' (or 'partial-kldiv') is similar but uses an
abbreviated KL divergence measure that only considers the words seen in the
document; empirically, this appears to work just as well as the full KL
divergence.

'average-cell-probability' (or 'celldist') involves computing, for each word,
a probability distribution over cells using the word distribution of each cell,
and then combining the distributions over all words in a document, weighted by
the count the word in the document.

'naive-bayes-with-baseline' and 'naive-bayes-no-baseline' use the Naive
Bayes algorithm to match a test document against a training document (e.g.
by assuming that the words of the test document are independent of each
other, if we are using a unigram word distribution).  The "baseline" is
currently 

Default is 'partial-kl-divergence'.

NOTE: Multiple --strategy options can be given, and each strategy will
be tried, one after the other.""")

  var baseline_strategy =
    ap.multiOption[String]("baseline-strategy", "bs",
      default = Seq("internal-link"),
      choices = Seq("internal-link", "random",
        "num-documents", "link-most-common-toponym",
        "cell-distribution-most-common-toponym"),
      aliases = Map(
        "internal-link" -> Seq("link"),
        "num-documents" -> Seq("num-docs", "numdocs"),
        "cell-distribution-most-common-toponym" ->
          Seq("celldist-most-common-toponym")),
      help = """Strategy to use to compute the baseline.

'internal-link' (or 'link') means use number of internal links pointing to the
document or cell.

'random' means choose randomly.

'num-documents' (or 'num-docs' or 'numdocs'; only in cell-type matching) means
use number of documents in cell.

'link-most-common-toponym' means to look for the toponym that occurs the
most number of times in the document, and then use the internal-link
baseline to match it to a location.

'celldist-most-common-toponym' is similar, but uses the cell distribution
of the most common toponym.

Default '%default'.

NOTE: Multiple --baseline-strategy options can be given, and each strategy will
be tried, one after the other.  Currently, however, the *-most-common-toponym
strategies cannot be mixed with other baseline strategies, or with non-baseline
strategies, since they require that --preserve-case-words be set internally.""")
}

// FUCK ME.  Have to make this abstract and GeolocateDocumentDriver a subclass
// so that the TParam can be overridden in HadoopGeolocateDocumentDriver.
abstract class GeolocateDocumentTypeDriver extends GeolocateDriver {
  override type TParam <: GeolocateDocumentParameters
  type TRunRes =
    Seq[(String, GridLocateDocumentStrategy[SphereCell, SphereCellGrid],
         TestFileEvaluator[_,_])]

  var strategies: Seq[(String, GridLocateDocumentStrategy[SphereCell, SphereCellGrid])] = _

  override def handle_parameters() {
    super.handle_parameters()

    if (params.strategy contains "baseline") {
      var need_case = false
      var need_no_case = false
      for (bstrat <- params.baseline_strategy) {
        if (bstrat.endsWith("most-common-toponym"))
          need_case = true
        else
          need_no_case = true
      }
      if (need_case) {
        if (params.strategy.length > 1 || need_no_case) {
          // That's because we have to set --preserve-case-words, which we
          // generally don't want set for other strategies and which affects
          // the way we construct the training-document distributions.
          param_error("Can't currently mix *-most-common-toponym baseline strategy with other strategies")
        }
        params.preserve_case_words = true
      }
    }

    if (params.eval_format == "raw-text") {
      // FIXME!!!!
      param_error("Raw-text reading not implemented yet")
    }

    if (params.eval_format == "internal") {
      if (params.eval_file.length > 0)
        param_error("--eval-file should not be given when --eval-format=internal")
    } else
      need_seq(params.eval_file, "eval-file", "evaluation file(s)")
  }

  /**
   * Set everything up for document geolocation.  Create and save a
   * sequence of strategy objects, used by us and by the Hadoop interface,
   * which does its own iteration over documents.
   */
  override def setup_for_run() {
    super.setup_for_run()
    val strats_unflat = (
      for (stratname <- params.strategy) yield {
        if (stratname == "baseline") {
          for (basestratname <- params.baseline_strategy) yield {
            val strategy = basestratname match {
              case "link-most-common-toponym" =>
                new LinkMostCommonToponymGeolocateDocumentStrategy(cell_grid)
              case "celldist-most-common-toponym" =>
                new CellDistMostCommonToponymGeolocateDocumentStrategy(cell_grid)
              case "random" =>
                new RandomGridLocateDocumentStrategy[SphereCell, SphereCellGrid](cell_grid)
              case "internal-link" =>
                new MostPopularCellGridLocateDocumentStrategy[SphereCell, SphereCellGrid](cell_grid, true)
              case "num-documents" =>
                new MostPopularCellGridLocateDocumentStrategy[SphereCell, SphereCellGrid](cell_grid, false)
              case _ => {
                assert(false,
                  "Internal error: Unhandled strategy " + basestratname);
                null
              }
            }
            ("baseline " + basestratname, strategy)
          }
        } else {
          val strategy =
            if (stratname.startsWith("naive-bayes-"))
              new NaiveBayesDocumentStrategy[SphereCell, SphereCellGrid](cell_grid,
                use_baseline = (stratname == "naive-bayes-with-baseline"))
            else stratname match {
              case "average-cell-probability" =>
                new SphereAverageCellProbabilityStrategy(cell_grid)
              case "cosine-similarity" =>
                new CosineSimilarityStrategy[SphereCell, SphereCellGrid](cell_grid, smoothed = false,
                  partial = false)
              case "partial-cosine-similarity" =>
                new CosineSimilarityStrategy[SphereCell, SphereCellGrid](cell_grid, smoothed = false,
                  partial = true)
              case "smoothed-cosine-similarity" =>
                new CosineSimilarityStrategy[SphereCell, SphereCellGrid](cell_grid, smoothed = true,
                  partial = false)
              case "smoothed-partial-cosine-similarity" =>
                new CosineSimilarityStrategy[SphereCell, SphereCellGrid](cell_grid, smoothed = true,
                  partial = true)
              case "full-kl-divergence" =>
                new KLDivergenceStrategy[SphereCell, SphereCellGrid](cell_grid, symmetric = false,
                  partial = false)
              case "partial-kl-divergence" =>
                new KLDivergenceStrategy[SphereCell, SphereCellGrid](cell_grid, symmetric = false,
                  partial = true)
              case "symmetric-full-kl-divergence" =>
                new KLDivergenceStrategy[SphereCell, SphereCellGrid](cell_grid, symmetric = true,
                  partial = false)
              case "symmetric-partial-kl-divergence" =>
                new KLDivergenceStrategy[SphereCell, SphereCellGrid](cell_grid, symmetric = true,
                  partial = true)
              case "none" =>
                null
            }
          if (strategy != null)
            Seq((stratname, strategy))
          else
            Seq()
        }
      })
    strategies = strats_unflat reduce (_ ++ _)
  }

  /**
   * Do the actual document geolocation.  Results to stderr (see above), and
   * also returned.
   *
   * The current return type is as follows:
   *
   * Seq[(java.lang.String, GridLocateDocumentStrategy[SphereCell, SphereCellGrid], scala.collection.mutable.Map[evalobj.Document,opennlp.textgrounder.geolocate.EvaluationResult])] where val evalobj: opennlp.textgrounder.geolocate.TestFileEvaluator
   *
   * This means you get a sequence of tuples of
   * (strategyname, strategy, results)
   * where:
   * strategyname = name of strategy as given on command line
   * strategy = strategy object
   * results = map listing results for each document (an abstract type
   * defined in TestFileEvaluator; the result type EvaluationResult
   * is practically an abstract type, too -- the most useful dynamic
   * type in practice is DocumentEvaluationResult)
   */

  def run_after_setup() = {
    process_strategies(strategies)((stratname, strategy) => {
      // Generate reader object
      if (params.eval_format == "pcl-travel")
        new PCLTravelGeolocateDocumentEvaluator(strategy, stratname, this)
      else
        new CorpusGeolocateDocumentEvaluator(strategy, stratname, this)
    })
  }
}

class GeolocateDocumentDriver extends
    GeolocateDocumentTypeDriver with StandaloneExperimentDriverStats {
  override type TParam = GeolocateDocumentParameters
}

abstract class GeolocateApp(appname: String) extends
    GridLocateApp(appname) {
  override type TDriver <: GeolocateDriver
}

object GeolocateDocumentApp extends GeolocateApp("geolocate-document") {
  type TDriver = GeolocateDocumentDriver
  // FUCKING TYPE ERASURE
  def create_param_object(ap: ArgParser) = new TParam(ap)
  def create_driver() = new TDriver()
}
<|MERGE_RESOLUTION|>--- conflicted
+++ resolved
@@ -135,240 +135,6 @@
   }
 }
 
-<<<<<<< HEAD
-/**
- * Abstract class that implements a strategy for document geolocation that
- * involves directly comparing the document distribution against each cell
- * in turn and computing a score.
- *
- * @param prefer_minimum If true, lower scores are better; if false, higher
- *   scores are better.
- */
-abstract class MinMaxScoreStrategy(
-  cell_grid: SphereCellGrid,
-  prefer_minimum: Boolean
-) extends SphereGeolocateDocumentStrategy(cell_grid) {
-  /**
-   * Function to return the score of a document distribution against a
-   * cell.
-   */
-  def score_cell(word_dist: WordDist, cell: SphereCell): Double
-
-  /**
-   * Compare a word distribution (for a document, typically) against all
-   * cells. Return a sequence of tuples (cell, score) where 'cell'
-   * indicates the cell and 'score' the score.
-   */
-  def return_ranked_cells(word_dist: WordDist) = {
-    val cell_buf = mutable.Buffer[(SphereCell, Double)]()
-    for (
-      cell <- cell_grid.iter_nonempty_cells(nonempty_word_dist = true)
-    ) {
-      if (debug("lots")) {
-        errprint("Nonempty cell at indices %s = location %s, num_documents = %s",
-          cell.describe_indices(), cell.describe_location(),
-          cell.combined_dist.num_docs_for_word_dist)
-      }
-
-      val score = score_cell(word_dist, cell)
-      cell_buf += ((cell, score))
-    }
-    /*
-    val cells = cell_grid.iter_nonempty_cells(nonempty_word_dist = true)
-    val cell_buf = cells.par.map(c => (c, score_cell(word_dist, c))).toBuffer
-    */
-
-    /* SCALABUG:
-       If written simply as 'cell_buf sortWith (_._2 < _._2)',
-       return type is mutable.Buffer.  However, if written as an
-       if/then as follows, return type is Iterable, even though both
-       forks have the same type of mutable.buffer!
-     */
-    if (prefer_minimum)
-      cell_buf sortWith (_._2 < _._2)
-    else
-      cell_buf sortWith (_._2 > _._2)
-  }
-}
-
-/**
- * Class that implements a strategy for document geolocation by computing
- * the KL-divergence between document and cell (approximately, how much
- * the word distributions differ).  Note that the KL-divergence as currently
- * implemented uses the smoothed word distributions.
- *
- * @param partial If true (the default), only do "partial" KL-divergence.
- * This only computes the divergence involving words in the document
- * distribution, rather than considering all words in the vocabulary.
- * @param symmetric If true, do a symmetric KL-divergence by computing
- * the divergence in both directions and averaging the two values.
- * (Not by default; the comparison is fundamentally asymmetric in
- * any case since it's comparing documents against cells.)
- */
-class KLDivergenceStrategy(
-  cell_grid: SphereCellGrid,
-  partial: Boolean = true,
-  symmetric: Boolean = false
-) extends MinMaxScoreStrategy(cell_grid, true) {
-
-  def score_cell(word_dist: WordDist, cell: SphereCell) = {
-    val cell_word_dist = cell.combined_dist.word_dist
-    var kldiv =
-      word_dist.kl_divergence(cell_word_dist, partial = partial)
-    if (symmetric) {
-      val kldiv2 = cell_word_dist.kl_divergence(word_dist, partial = partial)
-      kldiv = (kldiv + kldiv2) / 2.0
-    }
-    kldiv
-  }
-
-  override def return_ranked_cells(word_dist: WordDist) = {
-    val cells = super.return_ranked_cells(word_dist)
-
-    if (debug("kldiv") && word_dist.isInstanceOf[FastSlowKLDivergence]) {
-      val fast_slow_dist = word_dist.asInstanceOf[FastSlowKLDivergence]
-      // Print out the words that contribute most to the KL divergence, for
-      // the top-ranked cells
-      val num_contrib_cells = 5
-      val num_contrib_words = 25
-      errprint("")
-      errprint("KL-divergence debugging info:")
-      for (((cell, _), i) <- cells.take(num_contrib_cells) zipWithIndex) {
-        val (_, contribs) =
-          fast_slow_dist.slow_kl_divergence_debug(
-            cell.combined_dist.word_dist, partial = partial,
-            return_contributing_words = true)
-        errprint("  At rank #%s, cell %s:", i + 1, cell)
-        errprint("    %30s  %s", "Word", "KL-div contribution")
-        errprint("    %s", "-" * 50)
-        // sort by absolute value of second element of tuple, in reverse order
-        val items = (contribs.toArray sortWith ((x, y) => abs(x._2) > abs(y._2))).
-          take(num_contrib_words)
-        for ((word, contribval) <- items)
-          errprint("    %30s  %s", word, contribval)
-        errprint("")
-      }
-    }
-
-    cells
-  }
-}
-
-/**
- * Class that implements a strategy for document geolocation by computing
- * the cosine similarity between the distributions of document and cell.
- * FIXME: We really should transform the distributions by TF/IDF before
- * doing this.
- *
- * @param smoothed If true, use the smoothed word distributions. (By default,
- * use unsmoothed distributions.)
- * @param partial If true, only do "partial" cosine similarity.
- * This only computes the similarity involving words in the document
- * distribution, rather than considering all words in the vocabulary.
- */
-class CosineSimilarityStrategy(
-  cell_grid: SphereCellGrid,
-  smoothed: Boolean = false,
-  partial: Boolean = false
-) extends MinMaxScoreStrategy(cell_grid, true) {
-
-  def score_cell(word_dist: WordDist, cell: SphereCell) = {
-    var cossim =
-      word_dist.cosine_similarity(cell.combined_dist.word_dist,
-        partial = partial, smoothed = smoothed)
-    assert(cossim >= 0.0)
-    // Just in case of round-off problems
-    assert(cossim <= 1.002)
-    cossim = 1.002 - cossim
-    cossim
-  }
-}
-
-/** Use a Naive Bayes strategy for comparing document and cell. */
-class NaiveBayesDocumentStrategy(
-  cell_grid: SphereCellGrid,
-  use_baseline: Boolean = true
-) extends MinMaxScoreStrategy(cell_grid, false) {
-
-  def score_cell(word_dist: WordDist, cell: SphereCell) = {
-    val params = cell_grid.table.driver.params
-    // Determine respective weightings
-    val (word_weight, baseline_weight) = (
-      if (use_baseline) {
-        if (params.naive_bayes_weighting == "equal") (1.0, 1.0)
-        else {
-          val bw = params.naive_bayes_baseline_weight.toDouble
-          ((1.0 - bw) / word_dist.num_word_tokens, bw)
-        }
-      } else (1.0, 0.0))
-
-    val word_logprob =
-      cell.combined_dist.word_dist.get_nbayes_logprob(word_dist)
-    val baseline_logprob =
-      log(cell.combined_dist.num_docs_for_links.toDouble /
-          cell_grid.total_num_docs_for_links)
-    val logprob = (word_weight * word_logprob +
-      baseline_weight * baseline_logprob)
-    logprob
-  }
-}
-
-class AverageCellProbabilityStrategy(
-  cell_grid: SphereCellGrid
-) extends SphereGeolocateDocumentStrategy(cell_grid) {
-  val cdist_factory =
-    new SphereCellDistFactory(cell_grid.table.driver.params.lru_cache_size)
-
-  def return_ranked_cells(word_dist: WordDist) = {
-    val celldist =
-      cdist_factory.get_cell_dist_for_word_dist(cell_grid, word_dist)
-    celldist.get_ranked_cells()
-  }
-}
-
-/////////////////////////////////////////////////////////////////////////////
-//                                Segmentation                             //
-/////////////////////////////////////////////////////////////////////////////
-
-// General idea: Keep track of best possible segmentations up to a maximum
-// number of segments.  Either do it using a maximum number of segmentations
-// (e.g. 100 or 1000) or all within a given factor of the best score (the
-// "beam width", e.g. 10^-4).  Then given the existing best segmentations,
-// we search for new segmentations with more segments by looking at all
-// possible ways of segmenting each of the existing best segments, and
-// finding the best score for each of these.  This is a slow process -- for
-// each segmentation, we have to iterate over all segments, and for each
-// segment we have to look at all possible ways of splitting it, and for
-// each split we have to look at all assignments of cells to the two
-// new segments.  It also seems that we're likely to consider the same
-// segmentation multiple times.
-//
-// In the case of per-word cell dists, we can maybe speed things up by
-// computing the non-normalized distributions over each paragraph and then
-// summing them up as necessary.
-
-/////////////////////////////////////////////////////////////////////////////
-//                                   Stopwords                             //
-/////////////////////////////////////////////////////////////////////////////
-
-object Stopwords {
-  val stopwords_file_in_tg = "data/lists/stopwords.english"
-
-  // Read in the list of stopwords from the given filename.
-  def read_stopwords(filehand: FileHandler, stopwords_filename: String) = {
-    def compute_stopwords_filename(filename: String) = {
-      if (filename != null) filename
-      else {
-        val tgdir = TextGrounderInfo.get_textgrounder_dir
-        // Concatenate directory and rest in most robust way
-        filehand.join_filename(tgdir, stopwords_file_in_tg)
-      }
-    }
-    val filename = compute_stopwords_filename(stopwords_filename)
-    errprint("Reading stopwords from %s...", filename)
-    filehand.openr(filename).toSet
-  }
-=======
 class SphereAverageCellProbabilityStrategy(
   sphere_grid: SphereCellGrid
 ) extends AverageCellProbabilityStrategy[
@@ -377,7 +143,6 @@
   type TCellDistFactory = SphereCellDistFactory
   def create_cell_dist_factory(lru_cache_size: Int) =
     new SphereCellDistFactory(lru_cache_size)
->>>>>>> 0064fa48
 }
 
 /////////////////////////////////////////////////////////////////////////////
@@ -471,118 +236,6 @@
     ap.flag("combined-kd-grid", help = """Combine both the KD tree and
 uniform grid cell models?""")
 
-<<<<<<< HEAD
-  //// Options used when creating word distributions
-  var word_dist =
-    ap.option[String]("word-dist", "wd",
-      default = "pseudo-good-turing-unigram",
-      choices = Seq("pseudo-good-turing-unigram", "pseudo-good-turing-bigram", "dirichlet"),
-      help = """Type of word distribution to use.  Possibilities are
-'pseudo-good-turing-unigram' (a simplified version of Good-Turing over a unigram
-distribution) 'pseudo-good-turing-bigram' (a non-smoothed bigram distribution),
-and 'dirichlet' (dirchlet smoothing over a unigram distribution)
-Default '%default'.""")
-  var preserve_case_words =
-    ap.flag("preserve-case-words", "pcw",
-      help = """Don't fold the case of words used to compute and
-match against document distributions.  Note that in toponym resolution,
-this applies only to words in documents (currently used only in Naive Bayes
-matching), not to toponyms, which are always matched case-insensitively.""")
-  var include_stopwords_in_document_dists =
-    ap.flag("include-stopwords-in-document-dists",
-      help = """Include stopwords when computing word distributions.""")
-  var minimum_word_count =
-    ap.option[Int]("minimum-word-count", "mwc", metavar = "NUM",
-      default = 1,
-      help = """Minimum count of words to consider in word
-distributions.  Words whose count is less than this value are ignored.""")
-
-  //// Options used when doing Naive Bayes geolocation
-  var naive_bayes_weighting =
-    ap.option[String]("naive-bayes-weighting", "nbw", metavar = "STRATEGY",
-      default = "equal",
-      choices = Seq("equal", "equal-words", "distance-weighted"),
-      help = """Strategy for weighting the different probabilities
-that go into Naive Bayes.  If 'equal', do pure Naive Bayes, weighting the
-prior probability (baseline) and all word probabilities the same.  If
-'equal-words', weight all the words the same but collectively weight all words
-against the baseline, giving the baseline weight according to --baseline-weight
-and assigning the remainder to the words.  If 'distance-weighted', similar to
-'equal-words' but don't weight each word the same as each other word; instead,
-weight the words according to distance from the toponym.""")
-  var naive_bayes_baseline_weight =
-    ap.option[Double]("naive-bayes-baseline-weight", "nbbw",
-      metavar = "WEIGHT",
-      default = 0.5,
-      help = """Relative weight to assign to the baseline (prior
-probability) when doing weighted Naive Bayes.  Default %default.""")
-
-  //// Options used when doing ACP geolocation
-  var lru_cache_size =
-    ap.option[Int]("lru-cache-size", "lru", metavar = "SIZE",
-      default = 400,
-      help = """Number of entries in the LRU cache.  Default %default.
-Used only when --strategy=average-cell-probability.""")
-
-  //// Debugging/output options
-  var max_time_per_stage =
-    ap.option[Double]("max-time-per-stage", "mts", metavar = "SECONDS",
-      default = 0.0,
-      help = """Maximum time per stage in seconds.  If 0, no limit.
-Used for testing purposes.  Default 0, i.e. no limit.""")
-  var no_individual_results =
-    ap.flag("no-individual-results", "no-results",
-      help = """Don't show individual results for each test document.""")
-  var results_by_range =
-    ap.flag("results-by-range",
-      help = """Show results by range (of error distances and number of
-documents in true cell).  Not on by default as counters are used for this,
-and setting so many counters breaks some Hadoop installations.""")
-  var oracle_results =
-    ap.flag("oracle-results",
-      help = """Only compute oracle results (much faster).""")
-  var debug =
-    ap.option[String]("d", "debug", metavar = "FLAGS",
-      help = """Output debug info of the given types.  Multiple debug
-parameters can be specified, indicating different types of info to output.
-Separate parameters by spaces, colons or semicolons.  Params can be boolean,
-if given alone, or valueful, if given as PARAM=VALUE.  Certain params are
-list-valued; multiple values are specified by including the parameter
-multiple times, or by separating values by a comma.
-
-The best way to figure out the possible parameters is by reading the
-source code. (Look for references to debug("foo") for boolean params,
-debugval("foo") for valueful params, or debuglist("foo") for list-valued
-params.) Some known debug flags:
-
-gridrank: For the given test document number (starting at 1), output
-a grid of the predicted rank for cells around the true cell.
-Multiple documents can have the rank output, e.g. --debug 'gridrank=45,58'
-(This will output info for documents 45 and 58.) This output can be
-postprocessed to generate nice graphs; this is used e.g. in Wing's thesis.
-
-gridranksize: Size of the grid, in numbers of documents on a side.
-This is a single number, and the grid will be a square centered on the
-true cell. (Default currently 11.)
-
-kldiv: Print out words contributing most to KL divergence.
-
-wordcountdocs: Regenerate document file, filtering out documents not
-seen in any counts file.
-
-some, lots, tons: General info of various sorts. (Document me.)
-
-cell: Print out info on each cell of the Earth as it's generated.  Also
-triggers some additional info during toponym resolution. (Document me.)
-
-commontop: Extra info for debugging
- --baseline-strategy=link-most-common-toponym.
-
-pcl-travel: Extra info for debugging --eval-format=pcl-travel.
-""")
-
-=======
->>>>>>> 0064fa48
 }
 
 abstract class GeolocateDriver extends GridLocateDriver {
@@ -635,97 +288,6 @@
         params.width_of_multi_cell, table)
     }
   }
-<<<<<<< HEAD
-
-  protected def initialize_word_dist_suffix() = {
-    if (params.word_dist == "pseudo-good-turing-bigram")
-      DistDocument.bigram_counts_suffix
-    else //(params.word_dist == "pseudo-good-turing-unigram")
-      DistDocument.unigram_counts_suffix
-  }
-
-  protected def initialize_word_dist_factory() = {
-    if (params.word_dist == "pseudo-good-turing-bigram")
-      new PGTSmoothedBigramWordDistFactory
-    else if (params.word_dist == "dirichlet")
-      new DirichletSmoothedWordDistFactory
-    else //(params.word_dist == "pseudo-good-turing-unigram")
-      new PseudoGoodTuringSmoothedWordDistFactory
-  }
-
-  protected def read_stopwords() = {
-    Stopwords.read_stopwords(get_file_handler, params.stopwords_file)
-  }
-
-  protected def read_documents(table: SphereDocumentTable) {
-    for (fn <- params.input_corpus)
-      table.read_training_documents(get_file_handler, fn,
-        document_file_suffix, cell_grid)
-    table.finish_document_loading()
-  }
-
-  def setup_for_run() {
-    word_dist_factory = initialize_word_dist_factory()
-    document_table = initialize_document_table(word_dist_factory)
-    cell_grid = initialize_cell_grid(document_table)
-    stopwords = read_stopwords()
-    // This accesses the stopwords through the pointer to this in
-    // document_table.
-    read_documents(document_table)
-    if (debug("stop-after-reading-dists")) {
-      errprint("Stopping abruptly because debug flag stop-after-reading-dists set")
-      output_resource_usage()
-      // We throw to top level before exiting because hprof tends to report
-      // too much garbage as if it were live.  Unwinding the stack may fix
-      // some of that.  If you don't want this unwinding, comment out the
-      // throw and uncomment the call to System.exit().
-      throw new GeolocateAbruptExit
-      // System.exit(0)
-    }
-    cell_grid.finish()
-  }
-
-  protected def process_strategies[T](strategies: Seq[(String, T)])(
-      geneval: (String, T) => GeolocateTestFileEvaluator[_,_]) = {
-    for ((stratname, strategy) <- strategies) yield {
-      val evalobj = geneval(stratname, strategy)
-      // For --eval-format=internal, there is no eval file.  To make the
-      // evaluation loop work properly, we pretend like there's a single
-      // eval file whose value is null.
-      val iterfiles =
-        if (params.eval_file.length > 0) params.eval_file
-        else params.input_corpus
-      evalobj.process_files(get_file_handler, iterfiles)
-      evalobj.finish()
-      (stratname, strategy, evalobj)
-    }
-  }
-}
-
-object GeolocateDriver {
-  var Params: GeolocateParameters = _
-  val Debug: DebugSettings = new DebugSettings
-
-  // Debug flags (from CorpusGeolocateDocumentEvaluator) -- need to set them
-  // here before we parse the command-line debug settings. (FIXME, should
-  // be a better way that introduces fewer long-range dependencies like
-  // this)
-  //
-  //  gridrank: For the given test document number (starting at 1), output
-  //            a grid of the predicted rank for cells around the true
-  //            cell.  Multiple documents can have the rank output, e.g.
-  //
-  //            --debug 'gridrank=45,58'
-  //
-  //            (This will output info for documents 45 and 58.)
-  //
-  //  gridranksize: Size of the grid, in numbers of documents on a side.
-  //                This is a single number, and the grid will be a square
-  //                centered on the true cell.
-  register_list_debug_param("gridrank")
-  debugval("gridranksize") = "11"
-=======
->>>>>>> 0064fa48
 }
 
 class GeolocateDocumentParameters(
