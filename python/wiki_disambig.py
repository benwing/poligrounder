--- conflicted
+++ resolved
@@ -2359,14 +2359,9 @@
 
 # Return the probability of seeing the given document 
 class NaiveBayesDocumentStrategy(GeotagDocumentStrategy):
-<<<<<<< HEAD
-  def __init__(self, opts):
-    self.opts = opts
-=======
   def __init__(self, opts, use_baseline=True):
     self.opts = opts
     self.use_baseline = use_baseline
->>>>>>> 9af64496
 
   def return_ranked_regions(self, worddist):
     regprobs = {}
@@ -2459,23 +2454,14 @@
       rank += 1
     else:
       rank = 1000000000
-<<<<<<< HEAD
     want_indiv_results = debug['some'] or debug['indivresults']
-    stats = Results.record_geotag_document_result(rank, article.coord,
-=======
     stats = self.results.record_geotag_document_result(rank, article.coord,
->>>>>>> 9af64496
         regs[0].latind, regs[0].longind, num_arts_in_true_region=naitr,
         return_stats=want_indiv_results)
     if naitr == 0:
-<<<<<<< HEAD
-      Results.record_geotag_document_other_stat('Articles with no training articles in region')
-    if want_indiv_results:
-=======
       self.results.record_geotag_document_other_stat(
           'Articles with no training articles in region')
-    if debug['some']:
->>>>>>> 9af64496
+    if want_indiv_results:
       errprint("Article %s:" % article)
       errprint("  True region at rank: %s" % rank)
       errprint("  True region: %s" % true_statreg)
@@ -2938,14 +2924,11 @@
                   choices=['baseline',
                            'kl-divergence', 'kldiv',
                            'partial-kl-divergence', 'partial-kldiv',
-<<<<<<< HEAD
-                           'cosine-similarity', 'cossim',
-                           'partial-cosine-similarity', 'partial-cossim',
-=======
                            'symmetric-kl-divergence', 'symmetric-kldiv',
                            'symmetric-partial-kl-divergence',
                            'symmetric-partial-kldiv',
->>>>>>> 9af64496
+                           'cosine-similarity', 'cossim',
+                           'partial-cosine-similarity', 'partial-cossim',
                            'per-word-region-distribution', 'regdist',
                            'naive-bayes-with-baseline', 'nb-base',
                            'naive-bayes-no-baseline', 'nb-nobase'],
@@ -2978,14 +2961,11 @@
 be tried, one after the other.""")
     canon_options['strategy'] = {'kldiv':'kl-divergence',
                                  'partial-kldiv':'partial-kl-divergence',
-<<<<<<< HEAD
-                                 'cossim':'cosine-similarity',
-                                 'partial-cossim':'partial-cosine-similarity',
-=======
                                  'symmetric-kldiv':'symmetric-kl-divergence',
                                  'symmetric-partial-kldiv':
                                    'symmetric-partial-kl-divergence',
->>>>>>> 9af64496
+                                 'cossim':'cosine-similarity',
+                                 'partial-cossim':'partial-cosine-similarity',
                                  'regdist':'per-word-region-distribution',
                                  'nb-base':'naive-bayes-with-baseline',
                                  'nb-nobase':'naive-bayes-no-baseline'}
@@ -3232,40 +3212,6 @@
         else:
           strategy = NaiveBayesToponymStrategy(opts)
 
-<<<<<<< HEAD
-      # Generate reader object
-      if opts.eval_format == 'tr-conll':
-        evalobj = TRCoNLLGeotagToponymEvaluator(opts, strategy)
-      else:
-        evalobj = WikipediaGeotagToponymEvaluator(opts, strategy)
-    elif opts.mode == 'geotag-documents':
-      if opts.strategy == 'baseline':
-        strategy = BaselineGeotagDocumentStrategy(opts.baseline_strategy)
-      elif opts.strategy.startswith('naive-bayes-'):
-        strategy = NaiveBayesDocumentStrategy(opts)
-      elif opts.strategy == 'per-word-region-distribution':
-        strategy = PerWordRegionDistributionsStrategy()
-      elif opts.strategy == 'cosine-similarity':
-        strategy = CosineSimilarityStrategy(partial=False)
-      elif opts.strategy == 'partial-cosine-similarity':
-        strategy = CosineSimilarityStrategy(partial=True)
-      else:
-        partial = opts.strategy == 'partial-kl-divergence'
-        strategy = KLDivergenceStrategy(partial=partial)
-      if opts.eval_format == 'pcl-travel':
-        evalobj = PCLTravelGeotagDocumentEvaluator(opts, strategy)
-      else:
-        evalobj = WikipediaGeotagDocumentEvaluator(opts, strategy)
-      # Hack: When running in --mode=geotag-documents and --eval-format=wiki,
-      # we don't need an eval file because we use the article counts we've
-      # already loaded.  But we will get an error if we don't set this to
-      # a file.
-      if not opts.eval_file:
-        opts.eval_file = opts.article_data_file
-
-    errprint("Processing evaluation file/dir %s..." % opts.eval_file)
-    evalobj.evaluate_and_output_results(iter_directory_files(opts.eval_file))
-=======
         # Generate reader object
         if opts.eval_format == 'tr-conll':
           evalobj = TRCoNLLGeotagToponymEvaluator(opts, strategy, stratname)
@@ -3285,6 +3231,10 @@
               use_baseline=(stratname == 'naive-bayes-with-baseline'))
         elif stratname == 'per-word-region-distribution':
           strategy = PerWordRegionDistributionsStrategy()
+        elif opts.strategy == 'cosine-similarity':
+          strategy = CosineSimilarityStrategy(partial=False)
+        elif opts.strategy == 'partial-cosine-similarity':
+          strategy = CosineSimilarityStrategy(partial=True)
         else:
           assert stratname.endswith('kl-divergence')
           partial = stratname.endswith('partial-kl-divergence')
@@ -3297,7 +3247,6 @@
 
       errprint("Processing evaluation file/dir %s..." % opts.eval_file)
       evalobj.evaluate_and_output_results(iter_directory_files(opts.eval_file))
->>>>>>> 9af64496
 
 if __name__ == "__main__":
   WikiDisambigProgram()